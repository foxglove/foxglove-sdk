--- conflicted
+++ resolved
@@ -130,23 +130,6 @@
 unsafe impl Send for FoxgloveServerCallbacks {}
 unsafe impl Sync for FoxgloveServerCallbacks {}
 
-<<<<<<< HEAD
-pub struct FoxgloveWebSocketServer(Option<foxglove::WebSocketServerHandle>);
-
-// cbindgen does not actually generate a declaration for these, so we manually write one in
-// after_includes
-pub use foxglove::Context as FoxgloveContext;
-pub use foxglove::RawChannel as FoxgloveChannel;
-=======
-// cbindgen does not actually generate a declaration for these,
-// so we manually add them in after_includes. If we use type aliases
-// instead, cbindgen will generate them, but verbatim naming the rust
-// types which don't exist in C.
-// pub use foxglove::RawChannel as FoxgloveChannel;
-// pub use foxglove::RawWebSocketServerHandle as FoxgloveWebSocketServer;
-// pub use foxglove::McapWriterHandle<BufWriter<File>> as FoxgloveMcapWriter;
->>>>>>> 6bb419c9
-
 #[repr(C)]
 pub struct FoxgloveSchema {
     pub name: *const c_char,
@@ -237,15 +220,12 @@
     if let Some(callbacks) = options.callbacks {
         server = server.listener(Arc::new(callbacks.clone()))
     }
-<<<<<<< HEAD
     if !options.context.is_null() {
-        let context = ManuallyDrop::new(unsafe { Arc::from_raw(options.context) });
+        let context = ManuallyDrop::new(unsafe {
+            Arc::from_raw(options.context as *const foxglove::Context)
+        });
         server = server.context(&context);
     }
-    Box::into_raw(Box::new(FoxgloveWebSocketServer(Some(
-        server.start_blocking().expect("Server failed to start"),
-    ))))
-=======
     let server = server.start_blocking()?;
     Ok(Box::into_raw(Box::new(FoxgloveWebSocketServer(Some(
         server,
@@ -284,7 +264,6 @@
     };
     server.stop();
     FoxgloveError::Ok
->>>>>>> 6bb419c9
 }
 
 #[repr(u8)]
@@ -387,12 +366,8 @@
     let path = std::str::from_utf8(unsafe {
         std::slice::from_raw_parts(options.path as *const u8, options.path_len)
     })
-<<<<<<< HEAD
-    .expect("path is invalid");
+    .map_err(|e| foxglove::FoxgloveError::Utf8Error(format!("path is invalid: {}", e)))?;
     let context = options.context;
-=======
-    .map_err(|e| foxglove::FoxgloveError::Utf8Error(format!("path is invalid: {}", e)))?;
->>>>>>> 6bb419c9
 
     // Safety: this is safe if the options struct contains valid strings
     let mcap_options = unsafe { options.to_write_options() }?;
@@ -406,26 +381,21 @@
     let file = file_options
         .write(true)
         .open(path)
-<<<<<<< HEAD
-        .expect("Failed to open file");
+        .map_err(foxglove::FoxgloveError::IoError)?;
+
     let mut builder = foxglove::McapWriter::with_options(mcap_options);
     if !context.is_null() {
-        let context = ManuallyDrop::new(unsafe { Arc::from_raw(context) });
+        let context =
+            ManuallyDrop::new(unsafe { Arc::from_raw(context as *const foxglove::Context) });
         builder = builder.context(&context);
     }
     let writer = builder
         .create(BufWriter::new(file))
         .expect("Failed to create writer");
-    Box::into_raw(Box::new(FoxgloveMcapWriter(Some(writer))))
-=======
-        .map_err(foxglove::FoxgloveError::IoError)?;
-
-    let writer = foxglove::McapWriter::with_options(mcap_options).create(BufWriter::new(file))?;
     // We can avoid this double indirection if we refactor McapWriterHandle to move the context into the Arc
     // and then add into_raw and from_raw methods to convert the Arc to and from a pointer.
     // This is the simplest solution, and we don't call methods on this, so the double indirection doesn't matter much.
     Ok(Box::into_raw(Box::new(FoxgloveMcapWriter(Some(writer)))))
->>>>>>> 6bb419c9
 }
 
 /// Close an MCAP file writer created via `foxglove_mcap_open`.
@@ -470,10 +440,7 @@
     topic: *const c_char,
     message_encoding: *const c_char,
     schema: *const FoxgloveSchema,
-<<<<<<< HEAD
     context: *const FoxgloveContext,
-) -> *mut FoxgloveChannel {
-=======
     channel: *mut *const FoxgloveChannel,
 ) -> FoxgloveError {
     if channel.is_null() {
@@ -481,7 +448,7 @@
         return FoxgloveError::ValueError;
     }
     unsafe {
-        let result = do_foxglove_channel_create(topic, message_encoding, schema);
+        let result = do_foxglove_channel_create(topic, message_encoding, schema, context);
         result_to_c(result, channel)
     }
 }
@@ -490,8 +457,8 @@
     topic: *const c_char,
     message_encoding: *const c_char,
     schema: *const FoxgloveSchema,
+    context: *const FoxgloveContext,
 ) -> Result<*const FoxgloveChannel, foxglove::FoxgloveError> {
->>>>>>> 6bb419c9
     let topic = unsafe { CStr::from_ptr(topic) }
         .to_str()
         .map_err(|e| foxglove::FoxgloveError::Utf8Error(format!("topic invalid: {}", e)))?;
@@ -514,28 +481,20 @@
                 foxglove::FoxgloveError::Utf8Error(format!("schema encoding invalid: {}", e))
             })?;
         let data = unsafe { std::slice::from_raw_parts(schema.data, schema.data_len) };
-<<<<<<< HEAD
-        foxglove::Schema::new(name, encoding, data.to_owned())
-    });
+        maybe_schema = Some(foxglove::Schema::new(name, encoding, data.to_owned()));
+    }
 
     let mut builder = foxglove::ChannelBuilder::new(topic)
         .message_encoding(message_encoding)
-        .schema(schema);
+        .schema(maybe_schema);
     if !context.is_null() {
-        let context = ManuallyDrop::new(unsafe { Arc::from_raw(context) });
+        let context =
+            ManuallyDrop::new(unsafe { Arc::from_raw(context as *const foxglove::Context) });
         builder = builder.context(&context);
     }
-    Arc::into_raw(builder.build_raw().expect("Failed to create channel")).cast_mut()
-=======
-        maybe_schema = Some(foxglove::Schema::new(name, encoding, data.to_owned()));
-    }
-
-    foxglove::ChannelBuilder::new(topic)
-        .message_encoding(message_encoding)
-        .schema(maybe_schema)
+    builder
         .build_raw()
         .map(|raw_channel| Arc::into_raw(raw_channel) as *const FoxgloveChannel)
->>>>>>> 6bb419c9
 }
 
 /// Free a channel created via `foxglove_channel_create`.
@@ -602,6 +561,9 @@
     FoxgloveError::Ok
 }
 
+#[repr(C)]
+pub struct FoxgloveContext(foxglove::Context);
+
 /// Create a new context. This never fails.
 /// You must pass this to `foxglove_context_free` when done with it.
 #[unsafe(no_mangle)]
@@ -610,14 +572,6 @@
     Arc::into_raw(context) as *const _
 }
 
-/// Get the default context. This never fails.
-/// You must pass this to `foxglove_context_free` when done with it.
-#[unsafe(no_mangle)]
-pub extern "C" fn foxglove_context_get_default() -> *const FoxgloveContext {
-    let context = foxglove::Context::get_default();
-    Arc::into_raw(context) as *const _
-}
-
 /// Free a context created via `foxglove_context_new` or `foxglove_context_free`.
 ///
 /// # Safety
@@ -628,7 +582,7 @@
     if context.is_null() {
         return;
     }
-    drop(unsafe { Arc::from_raw(context) });
+    drop(unsafe { Arc::from_raw(context as *const foxglove::Context) });
 }
 
 /// For use by the C++ SDK. Identifies that wrapper as the source of logs.
