--- conflicted
+++ resolved
@@ -10,10 +10,4 @@
 foxglove = { path = "../../foxglove", default-features = false }
 clap = { version = "4.5", features = ["derive"] }
 ctrlc = "3.4.5"
-env_logger = "0.11.5"
-<<<<<<< HEAD
-mcap = "0.15.1"
-=======
-schemars = "0.8.21"
-serde = { version = "1.0", features = ["derive"] }
->>>>>>> 5deebf68
+env_logger = "0.11.5"