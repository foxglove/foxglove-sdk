[package]
name = "example-ws-server"
edition = "2021"
publish = false

[lints]
workspace = true

[dependencies]
foxglove = { path = "../../foxglove" }
<<<<<<< HEAD
tokio = { version = "1.0", features = ["full"] }
=======
tokio = { version = "1.43", features = ["full"] }
schemars = "0.8.21"
serde = { version = "1.0", features = ["derive"] }
>>>>>>> 5deebf68
clap = { version = "4.5", features = ["derive"] }
env_logger = "0.11.5"
quaternion = "2.0.0"<|MERGE_RESOLUTION|>--- conflicted
+++ resolved
@@ -8,13 +8,7 @@
 
 [dependencies]
 foxglove = { path = "../../foxglove" }
-<<<<<<< HEAD
-tokio = { version = "1.0", features = ["full"] }
-=======
 tokio = { version = "1.43", features = ["full"] }
-schemars = "0.8.21"
-serde = { version = "1.0", features = ["derive"] }
->>>>>>> 5deebf68
 clap = { version = "4.5", features = ["derive"] }
 env_logger = "0.11.5"
 quaternion = "2.0.0"