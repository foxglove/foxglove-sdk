--- conflicted
+++ resolved
@@ -47,12 +47,8 @@
 chrono = { version = "0.4.39", optional = true }
 delegate = "0.13.2"
 flume = { version = "0.11.1", optional = true }
-<<<<<<< HEAD
-foxglove_derive = { version = "0.15.3", path = "../foxglove_derive", optional = true }
+foxglove_derive = { version = "0.16.1", path = "../foxglove_derive", optional = true }
 foxglove_agent = { path = "../foxglove_agent", optional = true }
-=======
-foxglove_derive = { version = "0.16.1", path = "../foxglove_derive", optional = true }
->>>>>>> 70810194
 futures-util = { version = "0.3.31", features = ["sink", "std"], optional = true }
 mcap.workspace = true
 parking_lot = "0.12.4"
