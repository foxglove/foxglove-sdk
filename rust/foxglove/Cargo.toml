[package]
name = "foxglove"
version = "0.7.0"
description = "Foxglove SDK"
edition = "2021"
rust-version = "1.83.0"
repository = "https://github.com/foxglove/foxglove-sdk"
license = "MIT"

[features]
default = ["live_visualization"]
chrono = ["dep:chrono"]
unstable = []
live_visualization = [
  "dep:base64",
  "dep:tokio",
  "dep:tokio-util",
  "dep:tokio-tungstenite",
  "dep:serde_repr",
  "dep:serde_with",
]

[lints]
workspace = true

[dependencies]
arc-swap = "1.7.1"
base64 = { version = "0.22", optional = true}
bimap = "0.6.3"
bytes.workspace = true
chrono = { version = "0.4.39", optional = true }
delegate = "0.13.2"
flume = "0.11.1"
futures-util = { version = "0.3.31", features = ["sink", "std"] }
mcap.workspace = true
parking_lot = "0.12.3"
prost-types.workspace = true
prost.workspace = true
schemars = "0.8.21"
serde_json = "1.0"
serde_repr = { version = "0.1.19", optional = true }
serde_with = { version = "3.12.0", features = ["macros", "base64"], optional = true }
serde.workspace = true
smallvec = "1.14.0"
smallbytes = "0.1.0"
thiserror.workspace = true
tokio-tungstenite = { workspace = true, optional = true }
tokio-util = { workspace = true, optional = true }
tokio = { workspace = true, optional = true }
tracing.workspace = true
<<<<<<< HEAD
delegate = "0.13.2"
foxglove-derive = { version = "0.0.1", path = "../foxglove-derive" }
=======
>>>>>>> 5deebf68

[dev-dependencies]
assert_matches = "1.5.0"
clap = { version = "4.5", features = ["derive"] }
env_logger = "0.11.5"
futures-util = "0.3.31"
insta = { version = "1.42.2", features = ["json"] }
maplit = "1.0.2"
tempfile = "3.15.0"
tracing-test = "0.2.5"

[package.metadata.docs.rs]
all-features = true
rustdoc-args = ["--cfg", "docsrs"]<|MERGE_RESOLUTION|>--- conflicted
+++ resolved
@@ -25,12 +25,13 @@
 
 [dependencies]
 arc-swap = "1.7.1"
-base64 = { version = "0.22", optional = true}
+base64 = { version = "0.22", optional = true }
 bimap = "0.6.3"
 bytes.workspace = true
 chrono = { version = "0.4.39", optional = true }
 delegate = "0.13.2"
 flume = "0.11.1"
+foxglove-derive = { version = "0.0.1", path = "../foxglove-derive" }
 futures-util = { version = "0.3.31", features = ["sink", "std"] }
 mcap.workspace = true
 parking_lot = "0.12.3"
@@ -48,11 +49,6 @@
 tokio-util = { workspace = true, optional = true }
 tokio = { workspace = true, optional = true }
 tracing.workspace = true
-<<<<<<< HEAD
-delegate = "0.13.2"
-foxglove-derive = { version = "0.0.1", path = "../foxglove-derive" }
-=======
->>>>>>> 5deebf68
 
 [dev-dependencies]
 assert_matches = "1.5.0"
