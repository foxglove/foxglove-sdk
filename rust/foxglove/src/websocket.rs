--- conflicted
+++ resolved
@@ -225,13 +225,9 @@
     /// Token for cancelling all tasks
     cancellation_token: CancellationToken,
     /// Registered services.
-<<<<<<< HEAD
-    services: parking_lot::RwLock<HashMap<ServiceId, Arc<Service>>>,
+    services: parking_lot::RwLock<ServiceMap>,
     /// Handler for fetch asset requests
     fetch_asset_handler: Option<Arc<dyn AssetHandler>>,
-=======
-    services: parking_lot::RwLock<ServiceMap>,
->>>>>>> 450264ff
 }
 
 /// Provides a mechanism for registering callbacks for handling client message events.
@@ -833,11 +829,7 @@
             service::Request::new(service.clone(), self.id, call_id, req.encoding, req.payload);
 
         // Invoke the handler.
-<<<<<<< HEAD
-        service.call(Client::new(self), request, responder);
-=======
         service.call(request, responder);
->>>>>>> 450264ff
     }
 
     /// Sends a service call failure message to the client with the provided message.
@@ -974,17 +966,8 @@
             capabilities,
             supported_encodings,
             cancellation_token: CancellationToken::new(),
-<<<<<<< HEAD
-            services: parking_lot::RwLock::new(
-                opts.services
-                    .into_values()
-                    .map(|s| (s.id(), Arc::new(s)))
-                    .collect(),
-            ),
+            services: parking_lot::RwLock::new(ServiceMap::from_iter(opts.services.into_values())),
             fetch_asset_handler: opts.fetch_asset_handler,
-=======
-            services: parking_lot::RwLock::new(ServiceMap::from_iter(opts.services.into_values())),
->>>>>>> 450264ff
         }
     }
 
