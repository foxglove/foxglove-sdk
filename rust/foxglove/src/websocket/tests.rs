use super::{send_lossy, SendLossyResult};
use assert_matches::assert_matches;
use futures_util::{FutureExt, SinkExt, StreamExt};
use serde_json::{json, Value};
use std::sync::Arc;
use tokio_tungstenite::tungstenite::{self, http::HeaderValue, Message};
use tungstenite::client::IntoClientRequest;

<<<<<<< HEAD
=======
use super::{
    create_server, send_lossy, ClientMessage, SendLossyResult, ServerOptions, SubscriptionId,
    SUBPROTOCOL,
};
use crate::{collection, Channel, ChannelBuilder, LogContext, LogSink, Metadata, Schema};

>>>>>>> 78b3c19a
fn make_message(id: usize) -> Message {
    Message::Text(format!("{id}").into())
}

fn parse_message(msg: Message) -> usize {
    match msg {
        Message::Text(text) => text.parse().expect("id"),
        _ => unreachable!(),
    }
}

#[test]
fn test_send_lossy() {
    const BACKLOG: usize = 4;
    const TOTAL: usize = 10;

    let (tx, rx) = flume::bounded(BACKLOG);
    for i in 0..BACKLOG {
        assert_matches!(
            send_lossy(&tx, &rx, make_message(i), 0),
            SendLossyResult::Sent
        );
    }

    // The queue is full now. We'll only succeed with retries.
    for i in BACKLOG..TOTAL {
        assert_matches!(
            send_lossy(&tx, &rx, make_message(TOTAL + i), 0),
            SendLossyResult::ExhaustedRetries
        );
        assert_matches!(
            send_lossy(&tx, &rx, make_message(i), 1),
            SendLossyResult::SentLossy(1)
        );
    }

    // Receive everything, expect that the first (TOTAL - BACKLOG) messages were dropped.
    let mut received: Vec<usize> = vec![];
    while let Ok(msg) = rx.try_recv() {
        received.push(parse_message(msg));
    }
    assert_eq!(received, ((TOTAL - BACKLOG)..TOTAL).collect::<Vec<_>>());
}

fn new_channel(topic: &str, ctx: &LogContext) -> Arc<Channel> {
    ChannelBuilder::new(topic)
        .message_encoding("message_encoding")
        .schema(Schema::new(
            "schema_name",
            "schema_encoding",
            b"schema_data",
        ))
        .metadata(collection! {"key".to_string() => "value".to_string()})
        .with_context(ctx)
        .build()
        .expect("Failed to create channel")
}

#[tokio::test]
async fn test_client_connect() {
    let server = create_server(ServerOptions {
        session_id: Some("mock_sess_id".to_string()),
        name: Some("mock_server".to_string()),
        ..Default::default()
    });
    let addr = server
        .start("127.0.0.1", 0)
        .await
        .expect("Failed to start server");

    let mut client_stream = connect_client(addr).await;

    let result = client_stream.next().await.expect("No message received");
    let msg = result.expect("Failed to parse message");
    let text = msg.into_text().expect("Failed to get message text");
    let server_info: Value = serde_json::from_str(&text).expect("Failed to parse server info");

    assert_eq!(server_info["name"], "mock_server");
    assert_eq!(server_info["sessionId"], "mock_sess_id");

    server.stop().await;
}

#[tokio::test]
async fn test_handshake_with_unknown_subprotocol_fails_on_client() {
    let server = create_server(ServerOptions::default());
    let addr = server
        .start("127.0.0.1", 0)
        .await
        .expect("Failed to start server");

    let mut request = format!("ws://{addr}/")
        .into_client_request()
        .expect("Failed to build request");

    request.headers_mut().insert(
        "sec-websocket-protocol",
        HeaderValue::from_static("unknown"),
    );

    let result = tokio_tungstenite::connect_async(request).await;
    assert!(result.is_err());
    assert_eq!(
        result.unwrap_err().to_string(),
        "WebSocket protocol error: SubProtocol error: Server sent no subprotocol"
    );
}

#[tokio::test]
async fn test_handshake_with_multiple_subprotocols() {
    let server = create_server(ServerOptions::default());
    let addr = server
        .start("127.0.0.1", 0)
        .await
        .expect("Failed to start server");

    let request = format!("ws://{addr}/")
        .into_client_request()
        .expect("Failed to build request");

    let mut req1 = request.clone();
    let header = format!("{}, foxglove.sdk.v2", SUBPROTOCOL);
    req1.headers_mut().insert(
        "sec-websocket-protocol",
        HeaderValue::from_str(&header).unwrap(),
    );

    let (_, response) = tokio_tungstenite::connect_async(req1)
        .await
        .expect("Failed to connect");

    assert_eq!(
        response.headers().get("sec-websocket-protocol"),
        Some(&HeaderValue::from_static(SUBPROTOCOL))
    );

    // In req2, the client's preferred (initial) subprotocol is not valid
    let mut req2 = request.clone();
    let header = format!("unknown, {}, another", SUBPROTOCOL);
    req2.headers_mut().insert(
        "sec-websocket-protocol",
        HeaderValue::from_str(&header).unwrap(),
    );

    let (_, response) = tokio_tungstenite::connect_async(req2)
        .await
        .expect("Failed to connect");

    assert_eq!(
        response.headers().get("sec-websocket-protocol"),
        Some(&HeaderValue::from_static(SUBPROTOCOL))
    );

    server.stop().await;
}

#[tokio::test]
async fn test_advertise_to_client() {
    let server = create_server(ServerOptions::default());

    let ctx = LogContext::new();
    ctx.add_sink(server.clone());

    let addr = server
        .start("127.0.0.1", 0)
        .await
        .expect("Failed to start server");

    let client_stream = connect_client(addr).await;
    let (mut client_sender, mut client_receiver) = client_stream.split();

    let msg = client_receiver.next().await.expect("No serverInfo sent");
    msg.expect("Invalid serverInfo");

    let ch = new_channel("/foo", &ctx);
    let metadata = Metadata::default();

    server.log(&ch, b"foo bar", &metadata).unwrap();

    let subscription_id = 1;
    let result = client_receiver.next().await.expect("No advertisement sent");
    let advertisement = result.expect("Failed to parse advertisement");
    let text = advertisement.into_text().expect("Invalid advertisement");
    let msg: Value = serde_json::from_str(&text).expect("Failed to advertisement");
    assert_eq!(msg["op"], "advertise");
    assert_eq!(
        msg["channels"][0]["id"].as_u64().unwrap(),
        u64::from(ch.id())
    );

    let subscribe = json!({
        "op": "subscribe",
        "subscriptions": [
            {
                "id": subscription_id,
                "channelId": ch.id(),
            }
        ]
    });
    client_sender
        .send(Message::text(subscribe.to_string()))
        .await
        .expect("Failed to send");

    // Allow the server to process the subscription
    // FG-9723: replace this with an on_subscribe callback
    tokio::time::sleep(std::time::Duration::from_millis(100)).await;

    server.log(&ch, b"{\"a\":1}", &metadata).unwrap();

    let result = client_receiver.next().await.unwrap();
    let msg = result.expect("Failed to parse message");
    let data = msg.into_data();

    assert_eq!(data[0], 0x01); // message data opcode
    assert_eq!(
        u32::from_le_bytes(data[1..=4].try_into().unwrap()),
        subscription_id
    );

    server.stop().await;
}

#[tokio::test]
async fn test_log_only_to_subscribers() {
    let server = create_server(ServerOptions::default());

    let ctx = LogContext::new();

    ctx.add_sink(server.clone());

    let ch1 = new_channel("/foo", &ctx);
    let ch2 = new_channel("/bar", &ctx);
    let ch3 = new_channel("/baz", &ctx);

    let addr = server
        .start("127.0.0.1", 0)
        .await
        .expect("Failed to start server");

    let mut client1 = connect_client(addr.clone()).await;
    let mut client2 = connect_client(addr.clone()).await;
    let mut client3 = connect_client(addr).await;

    // client1 subscribes to ch1; client2 subscribes to ch2; client3 unsubscribes from all
    // Read the server info message from each
    let _ = client1.next().await.expect("No serverInfo sent").unwrap();
    let _ = client2.next().await.expect("No serverInfo sent").unwrap();
    let _ = client3.next().await.expect("No serverInfo sent").unwrap();

    // Read the channel advertisement from each client for all 3 channels
    for _ in 0..3 {
        let _ = client1
            .next()
            .await
            .expect("No advertisement sent")
            .unwrap();
        let _ = client2
            .next()
            .await
            .expect("No advertisement sent")
            .unwrap();
        let _ = client3
            .next()
            .await
            .expect("No advertisement sent")
            .unwrap();
    }

    let subscribe1 = json!({
        "op": "subscribe",
        "subscriptions": [
            {
                "id": 1,
                "channelId": ch1.id(),
            }
        ]
    });
    client1
        .send(Message::text(subscribe1.to_string()))
        .await
        .expect("Failed to send");

    let subscribe2 = json!({
        "op": "subscribe",
        "subscriptions": [
            {
                "id": 2,
                "channelId": ch2.id(),
            }
        ]
    });
    client2
        .send(Message::text(subscribe2.to_string()))
        .await
        .expect("Failed to send");

    let unsubscribe_both = json!(ClientMessage::Unsubscribe {
        subscription_ids: vec![SubscriptionId::new(1), SubscriptionId::new(2)]
    });
    client3
        .send(Message::text(subscribe1.to_string()))
        .await
        .expect("Failed to send");
    client3
        .send(Message::text(subscribe2.to_string()))
        .await
        .expect("Failed to send");
    client3
        .send(Message::text(unsubscribe_both.to_string()))
        .await
        .expect("Failed to send");

    // Allow the server to process the subscription
    // FG-9723: replace this with an on_subscribe callback
    tokio::time::sleep(std::time::Duration::from_millis(100)).await;

    let metadata = Metadata {
        log_time: 123456,
        ..Metadata::default()
    };
    server.log(&ch1, b"channel1", &metadata).unwrap();
    server.log(&ch2, b"channel2", &metadata).unwrap();
    server.log(&ch3, b"channel3", &metadata).unwrap();

    // Receive the message for client1 and client2
    let result = client1.next().await.unwrap();
    let msg = result.expect("Failed to parse message");
    let data = msg.into_data();
    assert_eq!(data[0], 0x01); // message data opcode
    assert_eq!(u32::from_le_bytes(data[1..=4].try_into().unwrap()), 1);
    assert_eq!(u64::from_le_bytes(data[5..=12].try_into().unwrap()), 123456);
    assert_eq!(&data[13..], b"channel1");

    let result = client2.next().await.unwrap();
    let msg = result.expect("Failed to parse message");
    let data = msg.into_data();
    assert_eq!(data[0], 0x01); // message data opcode
    assert_eq!(u32::from_le_bytes(data[1..=4].try_into().unwrap()), 2);
    assert_eq!(u64::from_le_bytes(data[5..=12].try_into().unwrap()), 123456);
    assert_eq!(&data[13..], b"channel2");

    // Client 3 should not receive any messages since it unsubscribed from all channels
    let rs = client3.next().now_or_never();
    assert!(rs.is_none());

    server.stop().await;
}

#[tokio::test]
async fn test_error_when_client_publish_unsupported() {
    // Server does not support clientPublish capability by default
    let server = create_server(ServerOptions::default());
    let addr = server
        .start("127.0.0.1", 0)
        .await
        .expect("Failed to start server");

    let mut ws_client = connect_client(addr).await;
    ws_client.next().await.expect("No serverInfo sent").ok();

    let advertise = json!({
        "op": "advertise",
        "channels": [
            {
                "id": 1,
                "topic": "/test",
                "encoding": "json",
                "schemaName": "test",
            }
        ]
    });
    ws_client
        .send(Message::text(advertise.to_string()))
        .await
        .expect("Failed to send advertisement");

    // Server should respond with an error status
    let result = ws_client.next().await.expect("No message received");
    let msg = result.expect("Failed to parse message");
    let msg = msg.into_text().expect("Failed to parse message text");
    let status: Value = serde_json::from_str(&msg).expect("Failed to parse status");
    assert_eq!(status["op"], "status");
    assert_eq!(status["level"], 2);
    assert_eq!(
        status["message"],
        "Server does not support clientPublish capability"
    );

    ws_client.close(None).await.unwrap();
    server.stop().await;
}

#[tokio::test]
async fn test_error_status_message() {
    let server = create_server(ServerOptions::default());
    let addr = server
        .start("127.0.0.1", 0)
        .await
        .expect("Failed to start server");

    let mut ws_client = connect_client(addr).await;

    _ = ws_client.next().await.expect("No serverInfo sent");

    {
        ws_client
            .send(Message::text("nonsense".to_string()))
            .await
            .expect("Failed to send message");

        let result = ws_client.next().await.unwrap();
        let msg = result.expect("Failed to parse message");
        let text = msg.into_text().expect("Failed to get message text");
        let status: Value = serde_json::from_str(&text).expect("Failed to parse status");
        assert_eq!(status["level"], 2);
        assert_eq!(status["message"], "Unsupported message: nonsense");
    }

    {
        let msg = json!({
            "op": "subscribe",
            "subscriptions": [{ "id": 1, "channelId": 555, }]
        });
        ws_client
            .send(Message::text(msg.to_string()))
            .await
            .expect("Failed to send message");

        let result = ws_client.next().await.unwrap();
        let msg = result.expect("Failed to parse message");
        let text = msg.into_text().expect("Failed to get message text");
        let status: Value = serde_json::from_str(&text).expect("Failed to parse status");
        assert_eq!(status["level"], 2);
        assert_eq!(status["message"], "Unknown channel ID: 555");
    }

    {
        ws_client
            .send(Message::binary(vec![0xff]))
            .await
            .expect("Failed to send message");

        let result = ws_client.next().await.unwrap();
        let msg = result.expect("Failed to parse message");
        let text = msg.into_text().expect("Failed to get message text");
        let status: Value = serde_json::from_str(&text).expect("Failed to parse status");
        assert_eq!(status["level"], 2);
        assert_eq!(status["message"], "Invalid binary opcode: 255");
    }

    server.stop().await;
}

/// Connect to a server, ensuring the protocol header is set, and return the client WS stream
pub async fn connect_client(
    addr: String,
) -> tokio_tungstenite::WebSocketStream<tokio_tungstenite::MaybeTlsStream<tokio::net::TcpStream>> {
    let mut request = format!("ws://{addr}/")
        .into_client_request()
        .expect("Failed to build request");

    request.headers_mut().insert(
        "sec-websocket-protocol",
        HeaderValue::from_static(SUBPROTOCOL),
    );

    let (ws_stream, response) = tokio_tungstenite::connect_async(request)
        .await
        .expect("Failed to connect");

    assert_eq!(
        response.headers().get("sec-websocket-protocol"),
        Some(&HeaderValue::from_static(SUBPROTOCOL))
    );

    ws_stream
}<|MERGE_RESOLUTION|>--- conflicted
+++ resolved
@@ -1,4 +1,3 @@
-use super::{send_lossy, SendLossyResult};
 use assert_matches::assert_matches;
 use futures_util::{FutureExt, SinkExt, StreamExt};
 use serde_json::{json, Value};
@@ -6,15 +5,13 @@
 use tokio_tungstenite::tungstenite::{self, http::HeaderValue, Message};
 use tungstenite::client::IntoClientRequest;
 
-<<<<<<< HEAD
-=======
 use super::{
     create_server, send_lossy, ClientMessage, SendLossyResult, ServerOptions, SubscriptionId,
     SUBPROTOCOL,
 };
+use crate::testutil::RecordingServerListener;
 use crate::{collection, Channel, ChannelBuilder, LogContext, LogSink, Metadata, Schema};
 
->>>>>>> 78b3c19a
 fn make_message(id: usize) -> Message {
     Message::Text(format!("{id}").into())
 }
@@ -173,7 +170,12 @@
 
 #[tokio::test]
 async fn test_advertise_to_client() {
-    let server = create_server(ServerOptions::default());
+    let recording_listener = Arc::new(RecordingServerListener::new());
+
+    let server = create_server(ServerOptions {
+        listener: Some(recording_listener.clone()),
+        ..Default::default()
+    });
 
     let ctx = LogContext::new();
     ctx.add_sink(server.clone());
@@ -218,9 +220,14 @@
         .send(Message::text(subscribe.to_string()))
         .await
         .expect("Failed to send");
+    // Send a duplicate subscribe message (ignored)
+    client_sender
+        .send(Message::text(subscribe.to_string()))
+        .await
+        .expect("Failed to send");
 
     // Allow the server to process the subscription
-    // FG-9723: replace this with an on_subscribe callback
+    // FG-10395 replace this with something more precise
     tokio::time::sleep(std::time::Duration::from_millis(100)).await;
 
     server.log(&ch, b"{\"a\":1}", &metadata).unwrap();
@@ -228,6 +235,16 @@
     let result = client_receiver.next().await.unwrap();
     let msg = result.expect("Failed to parse message");
     let data = msg.into_data();
+    let data_str = std::str::from_utf8(&data).unwrap();
+    println!("data_str: {data_str}");
+    assert!(data_str.contains("Client is already subscribed to channel"));
+
+    let msg = client_receiver
+        .next()
+        .await
+        .unwrap()
+        .expect("Failed to parse message");
+    let data = msg.into_data();
 
     assert_eq!(data[0], 0x01); // message data opcode
     assert_eq!(
@@ -235,12 +252,22 @@
         subscription_id
     );
 
+    let subscriptions = recording_listener.take_subscribe();
+    assert_eq!(subscriptions.len(), 1);
+    assert_eq!(subscriptions[0].1.id, ch.id);
+    assert_eq!(subscriptions[0].1.topic, ch.topic);
+
     server.stop().await;
 }
 
 #[tokio::test]
 async fn test_log_only_to_subscribers() {
-    let server = create_server(ServerOptions::default());
+    let recording_listener = Arc::new(RecordingServerListener::new());
+
+    let server = create_server(ServerOptions {
+        listener: Some(recording_listener.clone()),
+        ..Default::default()
+    });
 
     let ctx = LogContext::new();
 
@@ -329,8 +356,26 @@
         .expect("Failed to send");
 
     // Allow the server to process the subscription
-    // FG-9723: replace this with an on_subscribe callback
+    // FG-10395 replace this with something more precise
     tokio::time::sleep(std::time::Duration::from_millis(100)).await;
+
+    let subscriptions = recording_listener.take_subscribe();
+    assert_eq!(subscriptions.len(), 4);
+    assert_eq!(subscriptions[0].1.id, ch1.id);
+    assert_eq!(subscriptions[1].1.id, ch2.id);
+    assert_eq!(subscriptions[2].1.id, ch1.id);
+    assert_eq!(subscriptions[3].1.id, ch2.id);
+    assert_eq!(subscriptions[0].1.topic, ch1.topic);
+    assert_eq!(subscriptions[1].1.topic, ch2.topic);
+    assert_eq!(subscriptions[2].1.topic, ch1.topic);
+    assert_eq!(subscriptions[3].1.topic, ch2.topic);
+
+    let unsubscriptions = recording_listener.take_unsubscribe();
+    assert_eq!(unsubscriptions.len(), 2);
+    assert_eq!(unsubscriptions[0].1.id, ch1.id);
+    assert_eq!(unsubscriptions[1].1.id, ch2.id);
+    assert_eq!(unsubscriptions[0].1.topic, ch1.topic);
+    assert_eq!(unsubscriptions[1].1.topic, ch2.topic);
 
     let metadata = Metadata {
         log_time: 123456,
