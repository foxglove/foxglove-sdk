use crate::channel::Channel;
use crate::channel::ChannelId;
use crate::websocket::service::CallId;
use crate::websocket::service::ServiceId;
use crate::websocket::service::{self, Service};
use crate::websocket::Capability;
use crate::FoxgloveError;
use base64::prelude::*;
use bytes::{BufMut, Bytes, BytesMut};
use serde::{Deserialize, Serialize};
use serde_json::json;
use serde_repr::Serialize_repr;
use serde_with::{base64::Base64, serde_as};
use std::borrow::Cow;
use std::collections::{HashMap, HashSet};
use tracing::error;

#[repr(u8)]
pub enum BinaryOpcode {
    MessageData = 1,
    #[cfg(feature = "unstable")]
    TimeData = 2,
    ServiceCallResponse = 3,
    // FetchAssetResponse = 4,
    // ServiceCallResponse = 3,
    FetchAssetResponse = 4,
}

#[derive(Debug, Serialize, PartialEq)]
#[serde(rename_all = "camelCase")]
pub struct Advertisement<'a> {
    pub id: ChannelId,
    pub topic: &'a str,
    pub encoding: &'a str,
    pub schema_name: &'a str,
    pub schema: Cow<'a, str>,
    #[serde(skip_serializing_if = "Option::is_none")]
    pub schema_encoding: Option<&'a str>,
}

/// A parameter type.
#[derive(Debug, Clone, PartialEq, Serialize, Deserialize)]
#[serde(rename_all = "snake_case")]
pub enum ParameterType {
    /// A byte array, encoded as a base64-encoded string.
    ByteArray,
    /// A decimal or integer value that can be represented as a `float64`.
    Float64,
    /// An array of decimal or integer values that can be represented as `float64`s.
    Float64Array,
}

/// A parameter value.
#[serde_as]
#[derive(Debug, Clone, PartialEq, Serialize, Deserialize)]
#[serde(untagged)]
pub enum ParameterValue {
    /// A decimal or integer value.
    Number(f64),
    /// A boolean value.
    Bool(bool),
    /// A byte array, encoded as a base64-encoded string.
    String(#[serde_as(as = "Base64")] Vec<u8>),
    /// An array of parameter values.
    Array(Vec<ParameterValue>),
    /// An associative map of parameter values.
    Dict(HashMap<String, ParameterValue>),
}

/// Informs the client about a parameter.
#[derive(Debug, Clone, PartialEq, Serialize, Deserialize)]
pub struct Parameter {
    /// The name of the parameter.
    pub name: String,
    /// The parameter type.
    #[serde(skip_serializing_if = "Option::is_none")]
    pub r#type: Option<ParameterType>,
    /// The parameter value.
    #[serde(skip_serializing_if = "Option::is_none")]
    pub value: Option<ParameterValue>,
}

#[derive(Serialize)]
#[serde(tag = "op")]
#[serde(rename_all = "camelCase")]
#[serde(rename_all_fields = "camelCase")]
pub enum ServerMessage<'a> {
    ParameterValues {
        #[serde(skip_serializing_if = "Option::is_none")]
        id: Option<&'a str>,
        parameters: &'a Vec<Parameter>,
    },
}

/// The log level for a [`Status`] message.
#[derive(Debug, Copy, Clone, Serialize_repr)]
#[repr(u8)]
#[allow(missing_docs)]
pub enum StatusLevel {
    Info = 0,
    Warning = 1,
    Error = 2,
}

/// A status message.
///
/// For more information, refer to the [Status][status] message specification.
///
/// [status]: https://github.com/foxglove/ws-protocol/blob/main/docs/spec.md#status
#[derive(Debug, Clone, Serialize)]
#[serde(tag = "op")]
#[serde(rename = "status")]
#[must_use]
pub struct Status {
    pub(crate) level: StatusLevel,
    pub(crate) message: String,
    #[serde(skip_serializing_if = "Option::is_none")]
    pub(crate) id: Option<String>,
}

impl Status {
    /// Creates a new status message.
    pub fn new(level: StatusLevel, message: String) -> Self {
        Self {
            level,
            message,
            id: None,
        }
    }

    /// Sets the status message ID, so that this status can be replaced or removed in the future.
    pub fn with_id(mut self, id: impl Into<String>) -> Self {
        self.id = Some(id.into());
        self
    }
}

#[derive(Serialize)]
#[serde(rename_all = "camelCase", rename = "removeStatus", tag = "op")]
pub struct RemoveStatus {
    pub status_ids: Vec<String>,
}

/// A capability that the websocket server advertises to its clients.
///
/// ws-protocol includes a "parametersSubscribe" capability in addition to "parameters"; because the
/// SDK handles subscription management internally, we only expose the latter publicly.
#[derive(Debug, Serialize, Eq, PartialEq, Hash, Clone, Copy)]
#[serde(rename_all = "camelCase")]
enum ProtocolCapability {
    ParametersSubscribe,
    #[serde(untagged)]
    Capability(Capability),
}

// https://github.com/foxglove/ws-protocol/blob/main/docs/spec.md#server-info
pub fn server_info(
    session_id: &str,
    name: &str,
    capabilities: &HashSet<Capability>,
    supported_encodings: &HashSet<String>,
) -> String {
    let mut caps: Vec<ProtocolCapability> = capabilities
        .iter()
        .map(|c| ProtocolCapability::Capability(*c))
        .collect();

    if capabilities.contains(&Capability::Parameters) {
        caps.push(ProtocolCapability::ParametersSubscribe);
    }

    json!({
        "op": "serverInfo",
        "name": name,
        "capabilities": caps,
        "supportedEncodings": supported_encodings,
        "metadata": {},
        "sessionId": session_id
    })
    .to_string()
}

fn is_schema_required(message_encoding: &str) -> bool {
    message_encoding == "flatbuffer"
        || message_encoding == "protobuf"
        || message_encoding == "ros1"
        || message_encoding == "cdr"
}

/// Encodes schema data, based on message encoding.
///
/// For binary encodings, the schema data is base64-encoded. For other encodings, the schema must
/// be valid UTF-8, or this function will return an error.
fn encode_schema_data<'a>(
    message_encoding: &str,
    data: &'a [u8],
) -> Result<Cow<'a, str>, FoxgloveError> {
    if super::is_known_binary_schema_encoding(message_encoding) {
        Ok(Cow::Owned(BASE64_STANDARD.encode(data)))
    } else {
        std::str::from_utf8(data)
            .map_err(|e| FoxgloveError::Unspecified(e.into()))
            .map(Cow::Borrowed)
    }
}

// A `schema` in the channel is optional except for message_encodings which require a schema.
// Currently, Foxglove supports schemaless JSON messages.
// https://github.com/foxglove/ws-protocol/blob/main/docs/spec.md#advertise
pub fn advertisement(channel: &Channel) -> Result<String, FoxgloveError> {
    let id = channel.id();
    let topic = channel.topic();
    let encoding = channel.message_encoding();
    let schema = channel.schema();

    if schema.is_none() && is_schema_required(encoding) {
        return Err(FoxgloveError::SchemaRequired);
    }

    let advertisement = if let Some(schema) = schema {
<<<<<<< HEAD
        let schema_data = encode_schema_data(&schema.encoding, &schema.data)?;
        Ok::<Advertisement, FoxgloveError>(Advertisement {
            id: channel.id,
            topic: &channel.topic,
            encoding: &channel.message_encoding,
=======
        let schema_data = if super::is_known_binary_schema_encoding(&schema.encoding) {
            BASE64_STANDARD.encode(&schema.data)
        } else {
            String::from_utf8(schema.data.to_vec())
                .map_err(|e| FoxgloveError::Unspecified(e.into()))?
        };

        Advertisement {
            id,
            topic,
            encoding,
>>>>>>> 6ecdc40b
            schema_name: &schema.name,
            schema: schema_data,
            schema_encoding: Some(&schema.encoding),
        }
    } else {
        Advertisement {
            id,
            topic,
            encoding,
            schema_name: "",
            schema: Cow::Borrowed(""),
            schema_encoding: None,
        }
    };

    Ok(json!({
        "op": "advertise",
        "channels": [advertisement],
    })
    .to_string())
}

// https://github.com/foxglove/ws-protocol/blob/main/docs/spec.md#unadvertise
pub fn unadvertise(channel_id: ChannelId) -> String {
    json!({
        "op": "unadvertise",
        "channels": [channel_id],
    })
    .to_string()
}

#[derive(Serialize)]
#[serde(rename_all = "camelCase")]
struct AdvertiseService<'a> {
    id: ServiceId,
    name: &'a str,
    r#type: &'a str,
    #[serde(skip_serializing_if = "Option::is_none")]
    request: Option<AdvertiseServiceMessageSchema<'a>>,
    #[serde(skip_serializing_if = "Option::is_none")]
    request_schema: Option<&'a str>,
    #[serde(skip_serializing_if = "Option::is_none")]
    response: Option<AdvertiseServiceMessageSchema<'a>>,
    #[serde(skip_serializing_if = "Option::is_none")]
    response_schema: Option<&'a str>,
}

impl<'a> TryFrom<&'a Service> for AdvertiseService<'a> {
    type Error = FoxgloveError;

    fn try_from(service: &'a Service) -> Result<Self, Self::Error> {
        let schema = service.schema();
        let request = schema.request();
        let response = schema.response();
        Ok(Self {
            id: service.id(),
            name: service.name(),
            r#type: schema.name(),
            request: request.map(|r| r.try_into()).transpose()?,
            request_schema: if request.is_none() { Some("") } else { None },
            response: response.map(|r| r.try_into()).transpose()?,
            response_schema: if response.is_none() { Some("") } else { None },
        })
    }
}

#[derive(Serialize)]
#[serde(rename_all = "camelCase")]
struct AdvertiseServiceMessageSchema<'a> {
    encoding: &'a str,
    schema_name: &'a str,
    schema_encoding: &'a str,
    schema: Cow<'a, str>,
}

impl<'a> TryFrom<&'a service::MessageSchema> for AdvertiseServiceMessageSchema<'a> {
    type Error = FoxgloveError;

    fn try_from(ms: &'a service::MessageSchema) -> Result<Self, Self::Error> {
        let schema = &ms.schema;
        let schema_data = encode_schema_data(&ms.encoding, &schema.data)?;
        Ok(Self {
            encoding: &ms.encoding,
            schema_name: &schema.name,
            schema_encoding: &schema.encoding,
            schema: schema_data,
        })
    }
}

// https://github.com/foxglove/ws-protocol/blob/main/docs/spec.md#advertise-services
pub(crate) fn advertise_services<'a>(services: impl IntoIterator<Item = &'a Service>) -> String {
    let services: Vec<_> = services
        .into_iter()
        .filter_map(|s| match AdvertiseService::try_from(s) {
            Ok(adv) => Some(json!(adv)),
            Err(e) => {
                error!(
                    "Failed to encode service advertisement for {}: {e}",
                    s.name()
                );
                None
            }
        })
        .collect();
    json!({
        "op": "advertiseServices",
        "services": services,
    })
    .to_string()
}

// https://github.com/foxglove/ws-protocol/blob/main/docs/spec.md#unadvertise-services
pub(crate) fn unadvertise_services(ids: &[ServiceId]) -> String {
    json!({
        "op": "unadvertiseServices",
        "serviceIds": ids,
    })
    .to_string()
}

pub fn parameters_json(parameters: &Vec<Parameter>, id: Option<&str>) -> String {
    // Serialize the parameters to JSON. This shouldn't fail, see serde_json::to_string docs.
    serde_json::to_string(&ServerMessage::ParameterValues { parameters, id })
        .expect("Failed to serialize parameters")
}

// https://github.com/foxglove/ws-protocol/blob/main/docs/spec.md#service-call-response
pub(crate) struct ServiceCallResponse {
    pub service_id: ServiceId,
    pub call_id: CallId,
    pub encoding: String,
    pub payload: Bytes,
}

impl ServiceCallResponse {
    pub fn new(service_id: ServiceId, call_id: CallId, encoding: String, payload: Bytes) -> Self {
        Self {
            service_id,
            call_id,
            encoding,
            payload,
        }
    }

    pub fn encode(self) -> Bytes {
        let encoding_raw = self.encoding.as_bytes();
        let mut buf = BytesMut::with_capacity(13 + encoding_raw.len() + self.payload.len());
        buf.put_u8(BinaryOpcode::ServiceCallResponse as u8);
        buf.put_u32_le(self.service_id.into());
        buf.put_u32_le(self.call_id.into());
        buf.put_u32_le(encoding_raw.len() as u32);
        buf.put(encoding_raw);
        buf.put(self.payload);
        buf.into()
    }
}

// https://github.com/foxglove/ws-protocol/blob/main/docs/spec.md#service-call-failure
pub(crate) fn service_call_failure(
    service_id: ServiceId,
    call_id: CallId,
    message: &str,
) -> String {
    json!({
        "op": "serviceCallFailure",
        "serviceId": service_id,
        "callId": call_id,
        "message": message,
    })
    .to_string()
}

#[derive(Debug, Serialize)]
#[serde(rename_all = "camelCase")]
pub struct NewPublishedTopic<'a> {
    pub name: &'a str,
    pub publisher_ids: &'a HashSet<String>,
}

#[derive(Debug, Serialize)]
#[serde(rename_all = "camelCase")]
pub struct NewSubscribedTopic<'a> {
    pub name: &'a str,
    pub subscriber_ids: &'a HashSet<String>,
}

#[derive(Debug, Serialize)]
#[serde(rename_all = "camelCase")]
pub struct NewAdvertisedService<'a> {
    pub name: &'a str,
    pub provider_ids: &'a HashSet<String>,
}

#[derive(Debug, Serialize)]
#[serde(rename_all = "camelCase", rename = "connectionGraphUpdate", tag = "op")]
pub struct ConnectionGraphDiff<'a> {
    pub published_topics: Vec<NewPublishedTopic<'a>>,
    pub subscribed_topics: Vec<NewSubscribedTopic<'a>>,
    pub advertised_services: Vec<NewAdvertisedService<'a>>,
    pub removed_topics: HashSet<String>,
    pub removed_services: Vec<String>,
}

impl ConnectionGraphDiff<'_> {
    pub fn new() -> Self {
        Self {
            published_topics: Vec::new(),
            subscribed_topics: Vec::new(),
            advertised_services: Vec::new(),
            removed_topics: HashSet::new(),
            removed_services: Vec::new(),
        }
    }

    pub fn to_json(&self) -> String {
        // This shouldn't fail, see serde docs
        serde_json::to_string(self).unwrap()
    }
}

#[cfg(test)]
mod tests {
    use service::ServiceSchema;
    use tracing_test::traced_test;

    use crate::Schema;

    use super::*;

    #[test]
    fn test_server_info() {
        let default = server_info("id:123", "name:test", &HashSet::new(), &HashSet::new());
        let expected = json!({
            "op": "serverInfo",
            "name": "name:test",
            "sessionId": "id:123",
            "capabilities": [],
            "supportedEncodings": [],
            "metadata": {},
        });
        assert_eq!(default, expected.to_string());

        let with_publish = server_info(
            "id:123",
            "name:test",
            &HashSet::from([Capability::ClientPublish]),
            &HashSet::from(["json".to_string()]),
        );
        let expected = json!({
            "op": "serverInfo",
            "name": "name:test",
            "sessionId": "id:123",
            "capabilities": ["clientPublish"],
            "supportedEncodings": ["json"],
            "metadata": {},
        });
        assert_eq!(with_publish, expected.to_string());
    }

    #[test]
    fn test_parameters_implies_parameters_subscribe() {
        let capabilities = HashSet::from([Capability::Parameters]);
        let info = server_info("id:123", "name:test", &capabilities, &HashSet::new());
        let expected = json!({
            "op": "serverInfo",
            "name": "name:test",
            "sessionId": "id:123",
            "capabilities": ["parameters", "parametersSubscribe"],
            "supportedEncodings": [],
            "metadata": {},
        });
        assert_eq!(info, expected.to_string());
    }

    #[test]
    fn test_status() {
        fn json(level: StatusLevel) -> serde_json::Value {
            let status = Status {
                level,
                message: "test".to_string(),
                id: None,
            };
            serde_json::to_value(&status).expect("Failed to serialize status")
        }

        let info_json = json(StatusLevel::Info);
        assert_eq!(
            info_json,
            json!({
                "op": "status",
                "level": 0,
                "message": "test",
            })
        );

        let warning_json = json(StatusLevel::Warning);
        assert_eq!(
            warning_json,
            json!({
                "op": "status",
                "level": 1,
                "message": "test",
            })
        );

        let error_json = json(StatusLevel::Error);
        assert_eq!(
            error_json,
            json!({
                "op": "status",
                "level": 2,
                "message": "test",
            })
        );
    }

    #[test]
    fn test_parameter_values_byte_array() {
        let float_param = Parameter {
            name: "f64".to_string(),
            value: Some(ParameterValue::Number(1.23)),
            r#type: Some(ParameterType::Float64),
        };
        let float_array_param = Parameter {
            name: "f64[]".to_string(),
            value: Some(ParameterValue::Array(vec![
                ParameterValue::Number(1.23),
                ParameterValue::Number(4.56),
            ])),
            r#type: Some(ParameterType::Float64Array),
        };
        let data = vec![0x10, 0x20, 0x30];
        let byte_array_param = Parameter {
            name: "byte[]".to_string(),
            value: Some(ParameterValue::String(data.clone())),
            r#type: Some(ParameterType::ByteArray),
        };
        let bool_param = Parameter {
            name: "bool".to_string(),
            value: Some(ParameterValue::Bool(true)),
            r#type: None,
        };

        let parameters = vec![float_param, float_array_param, byte_array_param, bool_param];
        let result = parameters_json(&parameters, None);
        assert_eq!(
            result,
            json!({
                "op": "parameterValues",
                "parameters": [
                    {
                        "name": "f64",
                        "value": 1.23,
                        "type": "float64",
                    },
                    {
                        "name": "f64[]",
                        "type": "float64_array",
                        "value": [1.23, 4.56],
                    },
                    {
                        "name": "byte[]",
                        "type": "byte_array",
                        "value": BASE64_STANDARD.encode(data),
                    },
                    {
                        "name": "bool",
                        "value": true,
                    },
                ]
            })
            .to_string()
        );
    }

    #[test]
    fn test_nested_named_parameter_values() {
        let inner_value = ParameterValue::Dict(HashMap::from([(
            "inner".to_string(),
            ParameterValue::Number(1.0),
        )]));
        let outer = Parameter {
            name: "outer".to_string(),
            value: Some(ParameterValue::Dict(HashMap::from([(
                "wrapping".to_string(),
                inner_value,
            )]))),
            r#type: None,
        };
        let parameters = vec![outer];
        let result = parameters_json(&parameters, None);
        assert_eq!(
            result,
            json!({
                "op": "parameterValues",
                "parameters": [
                    {
                        "name": "outer",
                        "value": {
                            "wrapping": {
                                "inner": 1.0
                            }
                        }
                    }
                ]
            })
            .to_string()
        );
    }

    #[test]
    fn test_parameter_values_omitting_nulls() {
        let parameters = vec![Parameter {
            name: "test".to_string(),
            value: None,
            r#type: None,
        }];
        let result = parameters_json(&parameters, None);
        assert_eq!(
            result,
            json!({
                "op": "parameterValues",
                "parameters": [
                    {
                        "name": "test"
                    }
                ]
            })
            .to_string()
        );
    }

    #[test]
    #[traced_test]
    fn test_advertise_services() {
        let s1_schema = ServiceSchema::new("std_srvs/Empty");
        let s1 = Service::builder("foo", s1_schema)
            .with_id(ServiceId::new(1))
            .handler_fn(|_| Err("not implemented"));

        let s2_schema = ServiceSchema::new("std_srvs/SetBool")
            .with_request(
                "ros1",
                Schema::new("std_srvs/SetBool_Request", "ros1msg", b"bool data"),
            )
            .with_response(
                "ros1",
                Schema::new(
                    "std_srvs/SetBool_Response",
                    "ros1msg",
                    b"bool success\nstring message",
                ),
            );
        let s2 = Service::builder("set_bool", s2_schema)
            .with_id(ServiceId::new(2))
            .handler_fn(|_| Err("not implemented"));

        let s3_schema = ServiceSchema::new("invalid_schema").with_request(
            "json",
            Schema::new("invalid", "jsonschema", &[0, 159, 146, 150]),
        );
        let s3 = Service::builder("invalid_schema", s3_schema)
            .with_id(ServiceId::new(3))
            .handler_fn(|_| Err("not implemented"));

        let s4_schema = ServiceSchema::new("pb/and_jelly")
            .with_request("protobuf", Schema::new("pb.Request", "protobuf", b"req"))
            .with_response("protobuf", Schema::new("pb.Response", "protobuf", b"resp"));
        let s4 = Service::builder("sandwich", s4_schema)
            .with_id(ServiceId::new(4))
            .handler_fn(|_| Err("not implemented"));

        let adv = advertise_services(&[s1, s2, s3, s4]);

        assert!(logs_contain(
            "Failed to encode service advertisement for invalid_schema: invalid utf-8"
        ));

        let obj: serde_json::Value = serde_json::from_str(&adv).unwrap();
        insta::assert_json_snapshot!(obj);
    }

    #[test]
    fn test_unadvertise_services() {
        let adv = unadvertise_services(&[ServiceId::new(1), ServiceId::new(2)]);
        assert_eq!(
            adv,
            json!({
                "op": "unadvertiseServices",
                "serviceIds": [1, 2],
            })
            .to_string()
        );
    }

    #[test]
    fn test_service_call_request() {
        let msg = ServiceCallResponse::new(
            ServiceId::new(1),
            CallId::new(2),
            "raw".to_string(),
            Bytes::from_static(b"yolo"),
        )
        .encode();
        let mut buf = BytesMut::new();
        buf.put_u8(BinaryOpcode::ServiceCallResponse as u8);
        buf.put_u32_le(1); // service id
        buf.put_u32_le(2); // call id
        buf.put_u32_le(3); // encoding length
        buf.put(b"raw".as_slice());
        buf.put(b"yolo".as_slice());
        assert_eq!(msg, buf);
    }

    #[test]
    fn test_service_call_failure() {
        let msg = service_call_failure(ServiceId::new(42), CallId::new(271828), "drat");
        assert_eq!(
            msg,
            json!({
                "op": "serviceCallFailure",
                "serviceId": 42,
                "callId": 271828,
                "message": "drat",
            })
            .to_string()
        );
    }

    #[test]
    fn test_connection_graph_diff_to_json() {
        let mut published = HashSet::new();
        published.insert("pub1".to_string());

        let mut subscribed = HashSet::new();
        subscribed.insert("sub1".to_string());

        let mut providers = HashSet::new();
        providers.insert("provider1".to_string());

        let mut diff = ConnectionGraphDiff::new();
        diff.published_topics = vec![NewPublishedTopic {
            name: "/topic1",
            publisher_ids: &published,
        }];
        diff.subscribed_topics = vec![NewSubscribedTopic {
            name: "/topic2",
            subscriber_ids: &subscribed,
        }];
        diff.advertised_services = vec![NewAdvertisedService {
            name: "/service1",
            provider_ids: &providers,
        }];
        diff.removed_topics.insert("/old_topic".to_string());
        diff.removed_services.push("/old_service".to_string());

        let json = serde_json::from_str::<serde_json::Value>(&diff.to_json()).unwrap();
        let expected = json!({
            "op": "connectionGraphUpdate",
            "publishedTopics": [{
                "name": "/topic1",
                "publisherIds": ["pub1"]
            }],
            "subscribedTopics": [{
                "name": "/topic2",
                "subscriberIds": ["sub1"]
            }],
            "advertisedServices": [{
                "name": "/service1",
                "providerIds": ["provider1"]
            }],
            "removedTopics": ["/old_topic"],
            "removedServices": ["/old_service"]
        });
        assert_eq!(json, expected);
    }
}<|MERGE_RESOLUTION|>--- conflicted
+++ resolved
@@ -218,25 +218,11 @@
     }
 
     let advertisement = if let Some(schema) = schema {
-<<<<<<< HEAD
         let schema_data = encode_schema_data(&schema.encoding, &schema.data)?;
-        Ok::<Advertisement, FoxgloveError>(Advertisement {
-            id: channel.id,
-            topic: &channel.topic,
-            encoding: &channel.message_encoding,
-=======
-        let schema_data = if super::is_known_binary_schema_encoding(&schema.encoding) {
-            BASE64_STANDARD.encode(&schema.data)
-        } else {
-            String::from_utf8(schema.data.to_vec())
-                .map_err(|e| FoxgloveError::Unspecified(e.into()))?
-        };
-
         Advertisement {
             id,
             topic,
             encoding,
->>>>>>> 6ecdc40b
             schema_name: &schema.name,
             schema: schema_data,
             schema_encoding: Some(&schema.encoding),
