--- conflicted
+++ resolved
@@ -144,23 +144,8 @@
 #[serde(rename_all = "camelCase")]
 enum ProtocolCapability {
     ParametersSubscribe,
-<<<<<<< HEAD
-    ///
-    /// Inform clients about the latest server time.
-    ///
-    /// This allows accelerated, slowed, or stepped control over the progress of time. If the
-    /// server publishes time data, then timestamps of published messages must originate from the
-    /// same time source.
-    #[cfg(feature = "unstable")]
-    Time,
-    /// Allow clients to call services.
-    Services,
-    /// Allow clients to subscribe to connection graph updates.
-    ConnectionGraph,
-=======
     #[serde(untagged)]
     Capability(Capability),
->>>>>>> 47ff0805
 }
 
 // https://github.com/foxglove/ws-protocol/blob/main/docs/spec.md#server-info
