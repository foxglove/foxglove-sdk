//! Websocket service request.

use std::sync::Arc;

use bytes::Bytes;

<<<<<<< HEAD
use super::{CallId, Service};
=======
use crate::websocket::ClientId;

use super::{CallId, Service, ServiceId};
>>>>>>> 5df1331d

/// A service call request.
#[derive(Debug, Clone)]
pub struct Request {
    service: Arc<Service>,
    client_id: ClientId,
    call_id: CallId,
    encoding: String,
    payload: Bytes,
}

impl Request {
    /// Constructs a new request.
    pub(crate) fn new(
        service: Arc<Service>,
        client_id: ClientId,
        call_id: CallId,
        encoding: String,
        payload: Bytes,
    ) -> Self {
        Self {
            service,
            client_id,
            call_id,
            encoding,
            payload,
        }
    }

    /// The service name.
    pub fn service_name(&self) -> &str {
        self.service.name()
    }

    /// The client ID.
    pub fn client_id(&self) -> ClientId {
        self.client_id
    }

    /// The call ID that uniquely identifies this request for this client.
    pub fn call_id(&self) -> CallId {
        self.call_id
    }

    /// The request encoding.
    pub fn encoding(&self) -> &str {
        &self.encoding
    }

    /// A reference to the request payload.
    pub fn payload(&self) -> &[u8] {
        &self.payload
    }

    /// Consumes the request to return the inner payload.
    pub fn into_payload(self) -> Bytes {
        self.payload
    }
}<|MERGE_RESOLUTION|>--- conflicted
+++ resolved
@@ -4,13 +4,9 @@
 
 use bytes::Bytes;
 
-<<<<<<< HEAD
-use super::{CallId, Service};
-=======
 use crate::websocket::ClientId;
 
-use super::{CallId, Service, ServiceId};
->>>>>>> 5df1331d
+use super::{CallId, Service};
 
 /// A service call request.
 #[derive(Debug, Clone)]
