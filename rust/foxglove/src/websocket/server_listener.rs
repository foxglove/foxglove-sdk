--- conflicted
+++ resolved
@@ -63,12 +63,10 @@
     /// Callback invoked when the last client unsubscribes from the connection graph. Requires
     /// [`Capability::ConnectionGraph`][super::Capability::ConnectionGraph].
     fn on_connection_graph_unsubscribe(&self) {}
-<<<<<<< HEAD
     /// Callback invoked when a client connects to the server.
     fn on_client_connect(&self, _client: Client) {}
     /// Callback invoked when a client disconnects from the server.
     fn on_client_disconnect(&self, _client: Client) {}
-=======
     #[doc(hidden)]
     /// Callback invoked when a client sends a player state message.
     /// Requires [`Capability::RangedPlayback`][super::Capability::RangedPlayback].
@@ -78,5 +76,4 @@
     ) -> Option<PlaybackState> {
         None
     }
->>>>>>> 70810194
 }