--- conflicted
+++ resolved
@@ -12,12 +12,8 @@
 mod request;
 mod response;
 mod schema;
-<<<<<<< HEAD
-=======
-mod semaphore;
 #[cfg(test)]
 mod tests;
->>>>>>> 450264ff
 pub use handler::{Handler, SyncHandler};
 use handler::{HandlerFn, SyncHandlerFn};
 pub use request::Request;
@@ -182,10 +178,6 @@
     }
 
     /// Invokes the service call implementation.
-<<<<<<< HEAD
-    pub(crate) fn call(&self, client: Client, request: Request, responder: Responder) {
-        self.handler.call(client, request, responder);
-=======
     pub(crate) fn call(&self, request: Request, responder: Responder) {
         self.handler.call(request, responder);
     }
@@ -250,6 +242,5 @@
     /// Looks up a service by ID.
     pub fn get_by_id(&self, id: ServiceId) -> Option<Arc<Service>> {
         self.id.get(&id).cloned()
->>>>>>> 450264ff
     }
 }