--- conflicted
+++ resolved
@@ -383,7 +383,6 @@
         assert_eq!(messages[5].sequence, 4);
     }
 
-<<<<<<< HEAD
     fn foreach_mcap_metadata<F>(path: &Path, mut f: F) -> Result<(), McapError>
     where
         F: FnMut(&mcap::records::Metadata),
@@ -534,7 +533,6 @@
         let result = writer.write_metadata("test", &metadata);
         assert!(result.is_err(), "Should fail to write metadata after close");
         assert!(matches!(result.unwrap_err(), FoxgloveError::SinkClosed));
-=======
     #[test]
     fn test_channel_filter() {
         // Write messages to two topics, but filter out the first.
@@ -588,6 +586,5 @@
         let summary = read_summary(&temp_path2);
         assert_eq!(summary.channels.len(), 2);
         assert_eq!(summary.stats.unwrap().message_count, 2);
->>>>>>> e718a318
     }
 }