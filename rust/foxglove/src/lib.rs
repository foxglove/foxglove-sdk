//! The official [Foxglove] SDK.
//!
//! This crate provides support for integrating with the Foxglove platform. It can be used to log
//! events to local [MCAP] files or a local visualization server that communicates with the Foxglove
//! app.
//!
//! [Foxglove]: https://docs.foxglove.dev/
//! [MCAP]: https://mcap.dev/
//!
//! # Getting started
//!
//! The easiest way to get started is to install the `foxglove` crate with default features, which
//! will allow logging messages to the Foxglove app and to an MCAP file.
//!
//! ```bash
//! cargo add foxglove
//! ```
//!
//! The following sections illustrate how to use the SDK. For a more hands-on walk-through, see
//! <https://docs.foxglove.dev/docs/sdk/example>.
//!
//! # Recording messages
//!
//! To record messages, you need to initialize either an MCAP file writer or a WebSocket server for
//! live visualization. In this example, we create an MCAP writer, and record a
//! [`Log`](`crate::schemas::Log`) message on a topic called `/log`. We write one log message and
//! close the file.
//!
//! ```no_run
//! use foxglove::schemas::Log;
//! use foxglove::{log, McapWriter};
//!
//! // Create a new MCAP file named 'test.mcap'.
//! let mcap = McapWriter::new()
//!     .create_new_buffered_file("test.mcap")
//!     .expect("create failed");
//!
//! log!(
//!     "/log",
//!     Log {
//!         message: "Hello, Foxglove!".to_string(),
//!         ..Default::default()
//!     }
//! );
//!
//! // Flush and close the MCAP file.
//! mcap.close().expect("close failed");
//! ```
//!
//! # Concepts
//!
//! ## Context
//!
//! A [`Context`] is the binding between channels and sinks. Each channel and sink belongs to
//! exactly one context. Sinks receive advertisements about channels on the context, and can
//! optionally subscribe to receive logged messages on those channels.
//!
//! When the context goes out of scope, its corresponding channels and sinks will be disconnected
//! from one another, and logging will stop. Attempts to log further messages on the channels will
//! elicit throttled warning messages.
//!
//! Since many applications only need a single context, the SDK provides a static default context
//! for convenience. This default context is the one used in the [example above](#getting-started).
//! If we wanted to use an explicit context instead, we'd write:
//!
//! ```no_run
//! use foxglove::schemas::Log;
//! use foxglove::Context;
//!
//! // Create a new context.
//! let ctx = Context::new();
//!
//! // Create a new MCAP file named 'test.mcap'.
//! let mcap = ctx
//!     .mcap_writer()
//!     .create_new_buffered_file("test.mcap")
//!     .expect("create failed");
//!
//! // Create a new channel for the topic "/log" for `Log` messages.
//! let channel = ctx.channel_builder("/log").build();
//! channel.log(&Log {
//!     message: "Hello, Foxglove!".to_string(),
//!     ..Default::default()
//! });
//!
//! // Flush and close the MCAP file.
//! mcap.close().expect("close failed");
//! ```
//!
//! ## Channels
//!
//! A [`Channel`] gives a way to log related messages which have the same type, or [`Schema`]. Each
//! channel is instantiated with a unique "topic", or name, which is typically prefixed by a `/`. If
//! you're familiar with MCAP, it's the same concept as an [MCAP channel].
//!
//! A channel is always associated with exactly one [`Context`] throughout its lifecycle. The
//! channel remains attached to the context until it is either explicitly closed with
//! [`Channel::close`], or the context is dropped. Attempting to log a message on a closed channel
//! will elicit a throttled warning.
//!
//! [MCAP channel]: https://mcap.dev/guides/concepts#channel
//!
//! In the [example above](#getting-started), `log!` creates a `Channel<Log>` behind the scenes on
//! the first call. The example could be equivalently written as:
//!
//! ```no_run
//! use foxglove::schemas::Log;
//! use foxglove::{Channel, McapWriter};
//!
//! // Create a new MCAP file named 'test.mcap'.
//! let mcap = McapWriter::new()
//!     .create_new_buffered_file("test.mcap")
//!     .expect("create failed");
//!
//! // Create a new channel for the topic "/log" for `Log` messages.
//! let channel = Channel::new("/log");
//! channel.log(&Log {
//!     message: "Hello, Foxglove!".to_string(),
//!     ..Default::default()
//! });
//!
//! // Flush and close the MCAP file.
//! mcap.close().expect("close failed");
//! ```
//!
//! `log!` can be mixed and matched with manually created channels in the default [`Context`], as
//! long as the types are exactly the same.
//!
//! ### Well-known types
//!
//! The SDK provides [structs for well-known schemas](schemas). These can be used in conjunction
//! with [`Channel`] for type-safe logging, which ensures at compile time that messages logged to a
//! channel all share a common schema.
//!
//! ### Custom data
//!
//! You can also define your own custom data types by implementing the [`Encode`] trait.
//!
//! The easiest way to do this is to enable the `derive` feature and derive the [`Encode`] trait,
//! which will generate a schema and allow you to log your struct to a channel. This currently uses
//! protobuf encoding.
//!
//! ```no_run
//! # #[cfg(feature = "derive")]
//! # {
//! #[derive(foxglove::Encode)]
//! struct Custom<'a> {
//!     msg: &'a str,
//!     count: u32,
//! }
//!
//! let channel = foxglove::Channel::new("/custom");
//! channel.log(&Custom {
//!     msg: "custom",
//!     count: 42,
//! });
//! # }
//! ```
//!
//! If you'd like to use JSON encoding for integration with particular tooling, you can enable the
//! `schemars` feature, which will provide a blanket [`Encode`] implementation for types that
//! implement [`Serialize`](serde::Serialize) and [`JsonSchema`][jsonschema-trait].
//!
//! [jsonschema-trait]: https://docs.rs/schemars/latest/schemars/trait.JsonSchema.html
//!
//! ### Lazy Channels
//!
//! A common pattern is to create the channels once as static variables, and then use them
//! throughout the application. But because channels do not have a const initializer, they must be
//! initialized lazily. [`LazyChannel`] and [`LazyRawChannel`] provide a convenient way to do this.
//!
//! Be careful when using this pattern. The channel will not be advertised to sinks until it is
//! initialized, which is guaranteed to happen when the channel is first used. If you need to ensure
//! the channel is initialized _before_ using it, you can use [`LazyChannel::init`].
//!
//! In this example, we create two lazy channels on the default context:
//!
//! ```
//! use foxglove::schemas::SceneUpdate;
//! use foxglove::{LazyChannel, LazyRawChannel};
//!
//! static BOXES: LazyChannel<SceneUpdate> = LazyChannel::new("/boxes");
//! static MSG: LazyRawChannel = LazyRawChannel::new("/msg", "json");
//! ```
//!
//! It is also possible to bind lazy channels to an explicit [`LazyContext`]:
//!
//! ```
//! use foxglove::schemas::SceneUpdate;
//! use foxglove::{LazyChannel, LazyContext, LazyRawChannel};
//!
//! static CTX: LazyContext = LazyContext::new();
//! static BOXES: LazyChannel<SceneUpdate> = CTX.channel("/boxes");
//! static MSG: LazyRawChannel = CTX.raw_channel("/msg", "json");
//! ```
//!
//! ## Sinks
//!
//! A "sink" is a destination for logged messages. If you do not configure a sink, log messages will
//! simply be dropped without being recorded. You can configure multiple sinks, and you can create
//! or destroy them dynamically at runtime.
//!
//! A sink is typically associated with exactly one [`Context`] throughout its lifecycle. Details
//! about the how the sink is registered and unregistered from the context are sink-specific.
//!
//! ### MCAP file
//!
//! Use [`McapWriter::new()`] to register a new MCAP writer. As long as the handle remains in scope,
//! events will be logged to the MCAP file. When the handle is closed or dropped, the sink will be
//! unregistered from the [`Context`], and the file will be finalized and flushed.
//!
//! ```no_run
//! let mcap = foxglove::McapWriter::new()
//!     .create_new_buffered_file("test.mcap")
//!     .expect("create failed");
//! ```
//!
//! You can override the MCAP writer's configuration using [`McapWriter::with_options`]. See
//! [`WriteOptions`](`mcap::WriteOptions`) for more detail about these parameters:
//!
//! ```no_run
//! # #[cfg(feature = "lz4")]
//! # {
//! let options = mcap::WriteOptions::default()
//!     .chunk_size(Some(1024 * 1024))
//!     .compression(Some(mcap::Compression::Lz4));
//!
//! let mcap = foxglove::McapWriter::with_options(options)
//!     .create_new_buffered_file("test.mcap")
//!     .expect("create failed");
//! # }
//! ```
//!
//! ### Live visualization server
//!
//! You can use the SDK to publish messages to the Foxglove app.
//!
//! Note: this requires the `live_visualization` feature, which is enabled by default.
//!
//! Use [`WebSocketServer::new`] to create a new live visualization server. By default, the server
//! listens on `127.0.0.1:8765`. Once the server is configured, call [`WebSocketServer::start`] to
//! start the server, and begin accepting websocket connections from the Foxglove app.
//!
//! Each client that connects to the websocket server is its own independent sink. The sink is
//! dynamically added to the [`Context`] associated with the server when the client connects, and
//! removed from the context when the client disconnects.
//!
//! See the ["Connect" documentation][app-connect] for how to connect the Foxglove app to your
//! running server.
//!
//! Note that the server remains running until the process exits, even if the handle is dropped. Use
//! [`stop`](`WebSocketServerHandle::stop`) to shut down the server explicitly.
//!
//! [app-connect]: https://docs.foxglove.dev/docs/connecting-to-data/frameworks/custom#connect
//!
//! ```no_run
//! # #[cfg(feature = "live_visualization")]
//! # async fn func() {
//! let server = foxglove::WebSocketServer::new()
//!     .name("Wall-E")
//!     .bind("127.0.0.1", 9999)
//!     .start()
//!     .await
//!     .expect("Failed to start visualization server");
//!
//! // Log stuff here.
//!
//! server.stop();
//! # }
//! ```
//!
//! # Feature flags
//!
//! The Foxglove SDK defines the following feature flags:
//!
//! - `chrono`: enables [chrono] conversions for [`Duration`][crate::schemas::Duration] and
//!   [`Timestamp`][crate::schemas::Timestamp].
//! - `derive`: enables the use of `#[derive(Encode)]` to derive the [`Encode`] trait for logging
//!   custom structs. Enabled by default.
//! - `live_visualization`: enables the live visualization server and client, and adds dependencies
//!   on [tokio]. Enabled by default.
//! - `lz4`: enables support for the LZ4 compression algorithm for mcap files. Enabled by default.
//! - `schemars`: provides a blanket implementation of the [`Encode`] trait for types that
//!   implement [`Serialize`](serde::Serialize) and [`JsonSchema`][jsonschema-trait].
//! - `unstable`: features which are under active development and likely to change in an upcoming
//!   version.
//! - `zstd`: enables support for the zstd compression algorithm for mcap files. Enabled by
//!   default.
//!
//! If you do not require live visualization features, you can disable that flag to reduce the
//! compiled size of the SDK.
//!
//! # Requirements
//!
//! With the `live_visualization` feature (enabled by default), the Foxglove SDK depends on [tokio]
//! as its async runtime. See [`WebSocketServer`] for more information. Refer to the tokio
//! documentation for more information about how to configure your application to use tokio.
//!
//! [chrono]: https://docs.rs/chrono/latest/chrono/
//! [tokio]: https://docs.rs/tokio/latest/tokio/

#![warn(missing_docs)]
#![cfg_attr(docsrs, feature(doc_cfg))]

use thiserror::Error;

mod app_url;
mod channel;
mod channel_builder;
mod context;
pub mod convert;
mod decode;
mod encode;
pub mod library_version;
#[doc(hidden)]
pub mod log_macro;
mod log_sink_set;
mod mcap_writer;
mod metadata;
#[doc(hidden)]
#[cfg(feature = "derive")]
pub mod protobuf;
mod schema;
pub mod schemas;
mod schemas_wkt;
mod sink;
<<<<<<< HEAD
#[cfg(feature = "enterprise")]
mod stdout_sink;
=======
mod sink_channel_filter;
>>>>>>> 431cf25b

#[cfg(test)]
mod tests;
#[cfg(test)]
mod testutil;
mod throttler;
mod time;

pub use app_url::AppUrl;
// Re-export bytes crate for convenience when implementing the `Encode` trait
pub use bytes;
pub use channel::{Channel, ChannelDescriptor, ChannelId, LazyChannel, LazyRawChannel, RawChannel};
pub use channel_builder::ChannelBuilder;
pub use context::{Context, LazyContext};
#[doc(hidden)]
pub use decode::Decode;
pub use encode::Encode;
pub use mcap_writer::{McapCompression, McapWriteOptions, McapWriter, McapWriterHandle};
pub use metadata::{Metadata, PartialMetadata, ToUnixNanos};
pub use schema::Schema;
pub use sink::{Sink, SinkId};
pub use sink_channel_filter::SinkChannelFilter;
pub(crate) use time::nanoseconds_since_epoch;

#[cfg(feature = "agent")]
mod cloud_sink;
#[cfg(feature = "live_visualization")]
mod runtime;
#[cfg(feature = "live_visualization")]
pub mod websocket;
#[cfg(feature = "live_visualization")]
mod websocket_client;
#[cfg(feature = "live_visualization")]
mod websocket_server;
#[cfg(feature = "agent")]
pub use cloud_sink::{CloudSink, CloudSinkHandle, CloudSinkListener};
#[cfg(feature = "live_visualization")]
pub(crate) use runtime::get_runtime_handle;
#[cfg(feature = "live_visualization")]
pub use runtime::shutdown_runtime;
#[doc(hidden)]
#[cfg(feature = "live_visualization")]
pub use websocket::ws_protocol;
#[doc(hidden)]
#[cfg(feature = "live_visualization")]
pub use websocket_client::{WebSocketClient, WebSocketClientError};
#[cfg(feature = "live_visualization")]
pub use websocket_server::{WebSocketServer, WebSocketServerHandle};

#[doc(hidden)]
#[cfg(feature = "derive")]
pub use foxglove_derive::Encode;
#[doc(hidden)]
#[cfg(feature = "derive")]
pub use prost_types;

#[cfg(feature = "enterprise")]
pub use stdout_sink::StdoutSink;

/// An error type for errors generated by this crate.
#[derive(Error, Debug)]
#[non_exhaustive]
pub enum FoxgloveError {
    /// An unspecified error.
    #[error("{0}")]
    Unspecified(#[source] Box<dyn std::error::Error + Send + Sync + 'static>),
    /// A value or argument is invalid.
    #[error("Value or argument is invalid: {0}")]
    ValueError(String),
    /// A UTF-8 error.
    #[error("{0}")]
    Utf8Error(String),
    /// The sink dropped a message because it is closed.
    #[error("Sink closed")]
    SinkClosed,
    /// A schema is required.
    #[error("Schema is required")]
    SchemaRequired,
    /// A message encoding is required.
    #[error("Message encoding is required")]
    MessageEncodingRequired,
    /// The server was already started.
    #[error("Server already started")]
    ServerAlreadyStarted,
    /// Failed to bind to the specified host and port.
    #[error("Failed to bind port: {0}")]
    Bind(std::io::Error),
    /// A service with the same name is already registered.
    #[error("Service {0} has already been registered")]
    DuplicateService(String),
    /// Neither the service nor the server declared supported encodings.
    #[error("Neither service {0} nor the server declared a supported request encoding")]
    MissingRequestEncoding(String),
    /// Services are not supported on this server instance.
    #[error("Services are not supported on this server instance")]
    ServicesNotSupported,
    /// Connection graph is not supported on this server instance.
    #[error("Connection graph is not supported on this server instance")]
    ConnectionGraphNotSupported,
    /// An I/O error.
    #[error(transparent)]
    IoError(#[from] std::io::Error),
    /// An error related to MCAP writing.
    #[error("MCAP error: {0}")]
    McapError(#[from] mcap::McapError),
    /// An error occurred while encoding a message.
    #[error("Encoding error: {0}")]
    EncodeError(String),
    /// An error related to configuration
    #[error("Configuration error: {0}")]
    ConfigurationError(String),
}

impl From<convert::RangeError> for FoxgloveError {
    fn from(err: convert::RangeError) -> Self {
        FoxgloveError::ValueError(err.to_string())
    }
}

impl From<std::string::FromUtf8Error> for FoxgloveError {
    fn from(err: std::string::FromUtf8Error) -> Self {
        FoxgloveError::Utf8Error(err.to_string())
    }
}

impl From<std::str::Utf8Error> for FoxgloveError {
    fn from(err: std::str::Utf8Error) -> Self {
        FoxgloveError::Utf8Error(err.to_string())
    }
}<|MERGE_RESOLUTION|>--- conflicted
+++ resolved
@@ -324,12 +324,7 @@
 pub mod schemas;
 mod schemas_wkt;
 mod sink;
-<<<<<<< HEAD
-#[cfg(feature = "enterprise")]
-mod stdout_sink;
-=======
 mod sink_channel_filter;
->>>>>>> 431cf25b
 
 #[cfg(test)]
 mod tests;
