//! The official [Foxglove] SDK.
//!
//! This crate provides support for integrating with the Foxglove platform. It can be used to log
//! events to local [MCAP] files or a local visualization server that communicates with the Foxglove
//! app.
//!
//! [Foxglove]: https://docs.foxglove.dev/
//! [MCAP]: https://mcap.dev/
//!
//! # Getting started
//!
//! To record messages, you need at least one sink. In this example, we create an MCAP file sink,
//! and log a [`Log`](`crate::schemas::Log`) message on a topic called `/log`. We write one log
//! message and close the file.
//!
//! ```no_run
//! use foxglove::schemas::Log;
//! use foxglove::{log, McapWriter};
//!
//! // Create a new MCAP file named 'test.mcap'.
//! let mcap = McapWriter::new().create_new_buffered_file("test.mcap").expect("create failed");
//!
//! log!(
//!     "/log",
//!     Log {
//!         message: "Hello, Foxglove!".to_string(),
//!         ..Default::default()
//!     }
//! );
//!
//! // Flush and close the MCAP file.
//! mcap.close().expect("close failed");
//! ```
//!
//! # Concepts
//!
//! ## Context
//!
//! A [`Context`] is the binding between channels and sinks. Each channel and sink belongs to
//! exactly one context. Sinks receive advertisements about channels on the context, and can
//! optionally subscribe to receive logged messages on those channels.
//!
//! When the context goes out of scope, its corresponding channels and sinks will be disconnected
//! from one another, and logging will stop. Attempts to log further messages on the channels will
//! elicit throttled warning messages.
//!
//! Since many applications only need a single context, the SDK provides a static default context
//! for convenience. This default context is the one used in the [example above](#getting-started).
//! If we wanted to use an explicit context instead, we'd write:
//!
//! ```no_run
//! use foxglove::schemas::Log;
//! use foxglove::Context;
//!
//! // Create a new context.
//! let ctx = Context::new();
//!
//! // Create a new MCAP file named 'test.mcap'.
//! let mcap = ctx.mcap_writer().create_new_buffered_file("test.mcap").expect("create failed");
//!
//! // Create a new channel for the topic "/log" for `Log` messages.
//! let channel = ctx.channel_builder("/log").build();
//! channel.log(&Log {
//!     message: "Hello, Foxglove!".to_string(),
//!     ..Default::default()
//! });
//!
//! // Flush and close the MCAP file.
//! mcap.close().expect("close failed");
//! ```
//!
//! ## Channels
//!
//! A [`Channel`] gives a way to log related messages which have the same type, or [`Schema`]. Each
//! channel is instantiated with a unique "topic", or name, which is typically prefixed by a `/`. If
//! you're familiar with MCAP, it's the same concept as an [MCAP channel].
//!
//! A channel is always associated with exactly one [`Context`] throughout its lifecycle. The
//! channel remains attached to the context until it is either explicitly closed with
//! [`Channel::close`], or the context is dropped. Attempting to log a message on a closed channel
//! will elicit a throttled warning.
//!
//! [MCAP channel]: https://mcap.dev/guides/concepts#channel
//!
//! In the [example above](#getting-started), `log!` creates a `Channel<Log>` behind the scenes on
//! the first call. The example could be equivalently written as:
//!
//! ```no_run
//! use foxglove::schemas::Log;
//! use foxglove::{Channel, McapWriter};
//!
//! // Create a new MCAP file named 'test.mcap'.
//! let mcap = McapWriter::new().create_new_buffered_file("test.mcap").expect("create failed");
//!
//! // Create a new channel for the topic "/log" for `Log` messages.
//! let channel = Channel::new("/log");
//! channel.log(&Log {
//!     message: "Hello, Foxglove!".to_string(),
//!     ..Default::default()
//! });
//!
//! // Flush and close the MCAP file.
//! mcap.close().expect("close failed");
//! ```
//!
//! `log!` can be mixed and matched with manually created channels in the default [`Context`], as
//! long as the types are exactly the same.
//!
//! ### Well-known types
//!
//! The SDK provides [structs for well-known schemas](schemas). These can be used in conjunction
//! with [`Channel`] for type-safe logging, which ensures at compile time that messages logged to a
//! channel all share a common schema.
//!
//! ### Custom data
//!
//! You can also define your own custom data types by implementing the [`Encode`] trait. This allows
//! you to log arbitrary custom data types. Notably, the `Encode` trait is automatically implemented
//! for types that implement [`Serialize`](serde::Serialize) and [`JsonSchema`][jsonschema-trait].
//! This makes it easy to define new custom messages:
//!
//! ```no_run
//! #[derive(serde::Serialize, schemars::JsonSchema)]
//! struct Custom<'a> {
//!     msg: &'a str,
//!     count: u32,
//! }
//!
//! let channel = foxglove::Channel::new("/custom");
//! channel.log(&Custom {
//!     msg: "custom",
//!     count: 42,
//! });
//! ```
//!
//! [jsonschema-trait]: https://docs.rs/schemars/latest/schemars/trait.JsonSchema.html
//!
//! ### Lazy Channels
//!
//! A common pattern is to create the channels once as static variables, and then use them
//! throughout the application. But because channels do not have a const initializer, they must be
//! initialized lazily. [`LazyChannel`] and [`LazyRawChannel`] provide a convenient way to do this.
//!
//! Be careful when using this pattern. The channel will not be advertised to sinks until it is
//! initialized, which is guaranteed to happen when the channel is first used. If you need to ensure
//! the channel is initialized _before_ using it, you can use [`LazyChannel::init`].
//!
//! In this example, we create two lazy channels on the default context:
//!
//! ```
//! use foxglove::schemas::SceneUpdate;
//! use foxglove::{LazyChannel, LazyRawChannel};
//!
//! static BOXES: LazyChannel<SceneUpdate> = LazyChannel::new("/boxes");
//! static MSG: LazyRawChannel = LazyRawChannel::new("/msg", "json");
//! ```
//!
//! It is also possible to bind lazy channels to an explicit [`LazyContext`]:
//!
//! ```
//! use foxglove::schemas::SceneUpdate;
//! use foxglove::{LazyChannel, LazyContext, LazyRawChannel};
//!
//! static CTX: LazyContext = LazyContext::new();
//! static BOXES: LazyChannel<SceneUpdate> = CTX.channel("/boxes");
//! static MSG: LazyRawChannel = CTX.raw_channel("/msg", "json");
//! ```
//!
//! ## Sinks
//!
//! A "sink" is a destination for logged messages. If you do not configure a sink, log messages will
//! simply be dropped without being recorded. You can configure multiple sinks, and you can create
//! or destroy them dynamically at runtime.
//!
//! A sink is typically associated with exactly one [`Context`] throughout its lifecycle. Details
//! about the how the sink is registered and unregistered from the context are sink-specific.
//!
//! ### MCAP file
//!
//! Use [`McapWriter::new()`] to register a new MCAP writer. As long as the handle remains in scope,
//! events will be logged to the MCAP file. When the handle is closed or dropped, the sink will be
//! unregistered from the [`Context`], and the file will be finalized and flushed.
//!
//! ```no_run
<<<<<<< HEAD
//! # fn func() -> Result<(), foxglove::FoxgloveError> {
//! let mcap = foxglove::McapWriter::new().create_new_buffered_file("test.mcap")?;
//! # Ok(()) }
=======
//! let mcap = foxglove::McapWriter::new()
//!     .create_new_buffered_file("test.mcap").expect("create failed");
>>>>>>> 3d579966
//! ```
//!
//! You can override the MCAP writer's configuration using [`McapWriter::with_options`]. See
//! [`WriteOptions`](`mcap::WriteOptions`) for more detail about these parameters:
//!
//! ```no_run
//! let options = mcap::WriteOptions::default()
//!     .chunk_size(Some(1024 * 1024))
//!     .compression(Some(mcap::Compression::Lz4));
//!
<<<<<<< HEAD
//! let mcap = foxglove::McapWriter::with_options(options).create_new_buffered_file("test.mcap")?;
//! # Ok(()) }
=======
//! let mcap = foxglove::McapWriter::with_options(options)
//!     .create_new_buffered_file("test.mcap").expect("create failed");
>>>>>>> 3d579966
//! ```
//!
//! ### Live visualization server
//!
//! You can use the SDK to publish messages to the Foxglove app.
//!
//! Note: this requires the `live_visualization` feature, which is enabled by default.
//!
//! Use [`WebSocketServer::new`] to create a new live visualization server. By default, the server
//! listens on `127.0.0.1:8765`. Once the server is configured, call [`WebSocketServer::start`] to
//! start the server, and begin accepting websocket connections from the Foxglove app.
//!
//! Each client that connects to the websocket server is its own independent sink. The sink is
//! dynamically added to the [`Context`] associated with the server when the client connects, and
//! removed from the context when the client disconnects.
//!
//! See the ["Connect" documentation][app-connect] for how to connect the Foxglove app to your
//! running server.
//!
//! Note that the server remains running until the process exits, even if the handle is dropped. Use
//! [`stop`](`WebSocketServerHandle::stop`) to shut down the server explicitly.
//!
//! [app-connect]: https://docs.foxglove.dev/docs/connecting-to-data/frameworks/custom#connect
//!
//! ```no_run
//! # async fn func() {
//! let server = foxglove::WebSocketServer::new()
//!     .name("Wall-E")
//!     .bind("127.0.0.1", 9999)
//!     .start()
//!     .await
//!     .expect("Failed to start visualization server");
//!
//! // Log stuff here.
//!
//! server.stop();
//! # }
//! ```
//!
//! # Feature flags
//!
//! The Foxglove SDK defines the following feature flags:
//!
//! - `chrono`: enables [chrono] conversions for [`Duration`][crate::schemas::Duration] and
//!   [`Timestamp`][crate::schemas::Timestamp].
//! - `live_visualization`: enables the live visualization server and client, and adds dependencies
//!   on [tokio]. Enabled by default.
//! - `unstable`: features which are under active development and likely to change in an upcoming
//!   version.
//!
//! If you do not require live visualization features, you can disable that flag to reduce the
//! compiled size of the SDK.
//!
//! # Requirements
//!
//! With the `live_visualization` feature (enabled by default), the Foxglove SDK depends on [tokio]
//! as its async runtime. See [`WebSocketServer`] for more information. Refer to the tokio
//! documentation for more information about how to configure your application to use tokio.
//!
//! [chrono]: https://docs.rs/chrono/latest/chrono/
//! [tokio]: https://docs.rs/tokio/latest/tokio/

#![warn(missing_docs)]
#![cfg_attr(docsrs, feature(doc_auto_cfg))]

use thiserror::Error;

mod channel;
mod channel_builder;
mod context;
pub mod convert;
mod encode;
pub mod library_version;
#[doc(hidden)]
pub mod log_macro;
mod log_sink_set;
mod mcap_writer;
mod metadata;
mod schema;
pub mod schemas;
mod schemas_wkt;
mod sink;

#[cfg(test)]
mod tests;
#[cfg(test)]
mod testutil;
mod throttler;
mod time;

// Re-export bytes crate for convenience when implementing the `Encode` trait
pub use bytes;

pub use channel::{Channel, ChannelId, LazyChannel, LazyRawChannel, RawChannel};
pub use channel_builder::ChannelBuilder;
pub use context::{Context, LazyContext};
pub use encode::Encode;
pub use mcap_writer::{McapCompression, McapWriteOptions, McapWriter, McapWriterHandle};
pub use metadata::{Metadata, PartialMetadata};
pub use schema::Schema;
pub use sink::{Sink, SinkId};
pub(crate) use time::nanoseconds_since_epoch;

#[cfg(feature = "live_visualization")]
mod runtime;
#[cfg(feature = "live_visualization")]
pub mod websocket;
#[cfg(feature = "live_visualization")]
mod websocket_server;
#[cfg(feature = "live_visualization")]
pub(crate) use runtime::get_runtime_handle;
#[cfg(feature = "live_visualization")]
pub use runtime::shutdown_runtime;
#[cfg(feature = "live_visualization")]
pub use websocket_server::{WebSocketServer, WebSocketServerHandle};

/// An error type for errors generated by this crate.
#[derive(Error, Debug)]
#[non_exhaustive]
pub enum FoxgloveError {
    /// An unspecified error.
    #[error("{0}")]
    Unspecified(#[source] Box<dyn std::error::Error + Send + Sync + 'static>),
    /// A value or argument is invalid.
    #[error("Value or argument is invalid: {0}")]
    ValueError(String),
    /// A UTF-8 error.
    #[error("{0}")]
    Utf8Error(String),
    /// The sink dropped a message because it is closed.
    #[error("Sink closed")]
    SinkClosed,
    /// A schema is required.
    #[error("Schema is required")]
    SchemaRequired,
    /// A message encoding is required.
    #[error("Message encoding is required")]
    MessageEncodingRequired,
    /// The server was already started.
    #[error("Server already started")]
    ServerAlreadyStarted,
    /// Failed to bind to the specified host and port.
    #[error("Failed to bind port: {0}")]
    Bind(std::io::Error),
    /// A service with the same name is already registered.
    #[error("Service {0} has already been registered")]
    DuplicateService(String),
    /// Neither the service nor the server declared supported encodings.
    #[error("Neither service {0} nor the server declared a supported request encoding")]
    MissingRequestEncoding(String),
    /// Services are not supported on this server instance.
    #[error("Services are not supported on this server instance")]
    ServicesNotSupported,
    /// Connection graph is not supported on this server instance.
    #[error("Connection graph is not supported on this server instance")]
    ConnectionGraphNotSupported,
    /// An I/O error.
    #[error(transparent)]
    IoError(#[from] std::io::Error),
    /// An error related to MCAP encoding.
    #[error("MCAP error: {0}")]
    McapError(#[from] mcap::McapError),
}

impl From<convert::RangeError> for FoxgloveError {
    fn from(err: convert::RangeError) -> Self {
        FoxgloveError::ValueError(err.to_string())
    }
}

impl From<std::string::FromUtf8Error> for FoxgloveError {
    fn from(err: std::string::FromUtf8Error) -> Self {
        FoxgloveError::Utf8Error(err.to_string())
    }
}

impl From<std::str::Utf8Error> for FoxgloveError {
    fn from(err: std::str::Utf8Error) -> Self {
        FoxgloveError::Utf8Error(err.to_string())
    }
}<|MERGE_RESOLUTION|>--- conflicted
+++ resolved
@@ -18,7 +18,9 @@
 //! use foxglove::{log, McapWriter};
 //!
 //! // Create a new MCAP file named 'test.mcap'.
-//! let mcap = McapWriter::new().create_new_buffered_file("test.mcap").expect("create failed");
+//! let mcap = McapWriter::new()
+//!     .create_new_buffered_file("test.mcap")
+//!     .expect("create failed");
 //!
 //! log!(
 //!     "/log",
@@ -56,7 +58,10 @@
 //! let ctx = Context::new();
 //!
 //! // Create a new MCAP file named 'test.mcap'.
-//! let mcap = ctx.mcap_writer().create_new_buffered_file("test.mcap").expect("create failed");
+//! let mcap = ctx
+//!     .mcap_writer()
+//!     .create_new_buffered_file("test.mcap")
+//!     .expect("create failed");
 //!
 //! // Create a new channel for the topic "/log" for `Log` messages.
 //! let channel = ctx.channel_builder("/log").build();
@@ -90,7 +95,9 @@
 //! use foxglove::{Channel, McapWriter};
 //!
 //! // Create a new MCAP file named 'test.mcap'.
-//! let mcap = McapWriter::new().create_new_buffered_file("test.mcap").expect("create failed");
+//! let mcap = McapWriter::new()
+//!     .create_new_buffered_file("test.mcap")
+//!     .expect("create failed");
 //!
 //! // Create a new channel for the topic "/log" for `Log` messages.
 //! let channel = Channel::new("/log");
@@ -182,14 +189,9 @@
 //! unregistered from the [`Context`], and the file will be finalized and flushed.
 //!
 //! ```no_run
-<<<<<<< HEAD
-//! # fn func() -> Result<(), foxglove::FoxgloveError> {
-//! let mcap = foxglove::McapWriter::new().create_new_buffered_file("test.mcap")?;
-//! # Ok(()) }
-=======
 //! let mcap = foxglove::McapWriter::new()
-//!     .create_new_buffered_file("test.mcap").expect("create failed");
->>>>>>> 3d579966
+//!     .create_new_buffered_file("test.mcap")
+//!     .expect("create failed");
 //! ```
 //!
 //! You can override the MCAP writer's configuration using [`McapWriter::with_options`]. See
@@ -200,13 +202,9 @@
 //!     .chunk_size(Some(1024 * 1024))
 //!     .compression(Some(mcap::Compression::Lz4));
 //!
-<<<<<<< HEAD
-//! let mcap = foxglove::McapWriter::with_options(options).create_new_buffered_file("test.mcap")?;
-//! # Ok(()) }
-=======
 //! let mcap = foxglove::McapWriter::with_options(options)
-//!     .create_new_buffered_file("test.mcap").expect("create failed");
->>>>>>> 3d579966
+//!     .create_new_buffered_file("test.mcap")
+//!     .expect("create failed");
 //! ```
 //!
 //! ### Live visualization server
