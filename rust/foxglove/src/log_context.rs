--- conflicted
+++ resolved
@@ -1,16 +1,8 @@
 use crate::log_sink_set::LogSinkSet;
 use crate::{Channel, FoxgloveError, LogSink};
-<<<<<<< HEAD
-use parking_lot::{Mutex, MutexGuard, RwLock};
+use parking_lot::RwLock;
 use std::collections::hash_map::Entry;
 use std::collections::HashMap;
-=======
-use parking_lot::RwLock;
-use std::borrow::Borrow;
-use std::collections::HashSet;
-use std::hash::{Hash, Hasher};
-use std::ops::Deref;
->>>>>>> f71043da
 use std::sync::{Arc, OnceLock};
 
 /// A thread-safe wrapper around one or more Sinks, that writes to all of them.
@@ -42,20 +34,11 @@
         {
             // Wrapped in a block, so we release the lock immediately.
             let mut channels = self.channels.write();
-<<<<<<< HEAD
             let topic = &channel.topic;
             let Entry::Vacant(entry) = channels.entry(topic.clone()) else {
                 return Err(FoxgloveError::DuplicateChannel(topic.clone()));
             };
             entry.insert(channel.clone());
-=======
-            if !channels.insert(ChannelByTopic(channel.clone())) {
-                return Err(FoxgloveError::DuplicateChannel(format!(
-                    "Channel id={} for topic {} already exists in registry",
-                    channel.id, channel.topic,
-                )));
-            }
->>>>>>> f71043da
         }
         self.sinks.for_each(|sink| {
             if channel.sinks.add_sink(sink.clone()) {
