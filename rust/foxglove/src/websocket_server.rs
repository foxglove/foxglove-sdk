--- conflicted
+++ resolved
@@ -16,9 +16,6 @@
 
 /// A websocket server for live visualization.
 ///
-<<<<<<< HEAD
-///
-=======
 /// ### Buffering
 ///
 /// Logged messages are queued in a channel for each client and delivered in a background task. If a
@@ -29,7 +26,6 @@
 /// Other protocol messages, including status updates, are delivered from a separate "control"
 /// queue, using the same configured queue size. If the control queue fills, then the slow client is
 /// dropped.
->>>>>>> 9f67d1de
 #[must_use]
 #[derive(Debug)]
 pub struct WebSocketServer {
