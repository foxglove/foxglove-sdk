use std::collections::BTreeMap;
use std::sync::atomic::AtomicU64;
use std::sync::atomic::Ordering::Relaxed;
use std::sync::Arc;

use delegate::delegate;
use serde::{Deserialize, Serialize};

use crate::{ChannelBuilder, Encode, FoxgloveError, PartialMetadata, Schema};

<<<<<<< HEAD
mod raw_channel;
pub use raw_channel::RawChannel;

/// Stack buffer size to use for encoding messages.
const STACK_BUFFER_SIZE: usize = 128 * 1024;

/// Uniquely identifies a channel in the context of this program.
=======
/// Unique identifier of a channel.
>>>>>>> 90b6c8c2
#[derive(Clone, Copy, PartialEq, Eq, Hash, Debug, Deserialize, Serialize)]
pub struct ChannelId(u64);

impl ChannelId {
    /// Returns a new ChannelId
    pub fn new(id: u64) -> Self {
        Self(id)
    }

    /// Allocates the next channel ID.
    pub(crate) fn next() -> Self {
        static NEXT_ID: AtomicU64 = AtomicU64::new(1);
        let id = NEXT_ID.fetch_add(1, Relaxed);
        Self(id)
    }
}

impl From<ChannelId> for u64 {
    fn from(id: ChannelId) -> u64 {
        id.0
    }
}

impl From<u64> for ChannelId {
    fn from(value: u64) -> Self {
        ChannelId::new(value)
    }
}

impl std::fmt::Display for ChannelId {
    fn fmt(&self, f: &mut std::fmt::Formatter<'_>) -> std::fmt::Result {
        write!(f, "{}", self.0)
    }
}

/// A channel for messages that implement [`Encode`].
///
/// Channels are immutable, returned as `Arc<Channel>` and can be shared between threads.
#[derive(Debug)]
pub struct Channel<T: Encode> {
    inner: Arc<RawChannel>,
    _phantom: std::marker::PhantomData<T>,
}

impl<T: Encode> Channel<T> {
    /// Constructs a new typed channel with default settings.
    ///
    /// If you want to override the channel configuration, use [`ChannelBuilder`].
    pub fn new(topic: impl Into<String>) -> Result<Self, FoxgloveError> {
        ChannelBuilder::new(topic).build()
    }

    pub(crate) fn from_raw_channel(raw_channel: Arc<RawChannel>) -> Self {
        Self {
            inner: raw_channel,
            _phantom: std::marker::PhantomData,
        }
    }

    delegate! { to self.inner {
        /// Returns the channel ID.
        pub fn id(&self) -> ChannelId;

        /// Returns the topic name of the channel.
        pub fn topic(&self) -> &str;

        /// Returns the channel schema.
        pub fn schema(&self) -> Option<&Schema>;

        /// Returns the message encoding for this channel.
        pub fn message_encoding(&self) -> &str;

        /// Returns the metadata for this channel.
        pub fn metadata(&self) -> &BTreeMap<String, String>;

        /// Returns true if there's at least one sink subscribed to this channel.
        pub fn has_sinks(&self) -> bool;
    } }

    /// Encodes the message and logs it on the channel.
    pub fn log(&self, msg: &T) {
        if self.has_sinks() {
            self.log_to_sinks(msg, PartialMetadata::default());
        }
    }

    /// Encodes the message and logs it on the channel with additional metadata.
    pub fn log_with_meta(&self, msg: &T, metadata: PartialMetadata) {
        if self.has_sinks() {
            self.log_to_sinks(msg, metadata);
        }
    }

    fn log_to_sinks(&self, msg: &T, metadata: PartialMetadata) {
        // Try to avoid heap allocation by using a stack buffer.
        let mut stack_buf = [0u8; STACK_BUFFER_SIZE];
        let mut cursor = &mut stack_buf[..];

        match msg.encode(&mut cursor) {
            Ok(()) => {
                // Compute the written amount of bytes
                let written = cursor.as_ptr() as usize - stack_buf.as_ptr() as usize;
                self.inner.log_to_sinks(&stack_buf[..written], metadata);
            }
            Err(_) => {
                // Likely the stack buffer was too small, so fall back to a heap buffer.
                let mut size = msg.encoded_len().unwrap_or(STACK_BUFFER_SIZE * 2);
                if size <= STACK_BUFFER_SIZE {
                    // The estimate in `encoded_len` was too small, fall back to stack buffer size * 2
                    size = STACK_BUFFER_SIZE * 2;
                }
                let mut buf = Vec::with_capacity(size);
                if let Err(err) = msg.encode(&mut buf) {
                    tracing::error!("failed to encode message: {:?}", err);
                }
                self.inner.log_to_sinks(&buf, metadata);
            }
        }
    }
}

/// Registers a static [`Channel`] for the provided topic and message type.
///
/// This macro is a wrapper around [`LazyLock<Channel<T>>`](std::sync::LazyLock),
/// which initializes the channel lazily upon first use. If the initialization fails (e.g., due to
/// [`FoxgloveError::DuplicateChannel`]), the program will panic.
///
/// If you don't require a static variable, you can just use [`Channel::new()`] directly.
///
/// The channel is created with the provided visibility and identifier, and the topic and message type.
///
/// # Example
/// ```
/// use foxglove::static_channel;
/// use foxglove::schemas::{FrameTransform, SceneUpdate};
///
/// // A locally-scoped typed channel.
/// static_channel!(TF, "/tf", FrameTransform);
///
/// // A pub(crate)-scoped typed channel.
/// static_channel!(pub(crate) BOXES, "/boxes", SceneUpdate);
///
/// // Usage (you would populate the structs, rather than using `default()`).
/// TF.log(&FrameTransform::default());
/// BOXES.log(&SceneUpdate::default());
/// ```
#[macro_export]
macro_rules! static_channel {
    ($vis:vis $ident: ident, $topic: literal, $ty: ty) => {
        $vis static $ident: std::sync::LazyLock<$crate::Channel<$ty>> =
            std::sync::LazyLock::new(|| match $crate::Channel::new($topic) {
                Ok(channel) => channel,
                Err(e) => {
                    panic!("Failed to create channel for {}: {:?}", $topic, e);
                }
            });
    };
}

#[cfg(test)]
mod test {
    use crate::channel_builder::ChannelBuilder;
    use crate::collection::collection;
    use crate::log_sink_set::ERROR_LOGGING_MESSAGE;
    use crate::testutil::RecordingSink;
    use crate::{Context, RawChannel, Schema};
    use std::collections::BTreeMap;
    use std::sync::Arc;
    use tracing_test::traced_test;

    fn new_test_channel() -> Arc<RawChannel> {
        RawChannel::new(
            "topic".into(),
            "message_encoding".into(),
            Some(Schema::new(
                "name",
                "encoding",
                br#"{
                    "type": "object",
                    "properties": {
                        "msg": {"type": "string"},
                        "count": {"type": "number"},
                    },
                }"#,
            )),
            collection! {"key".to_string() => "value".to_string()},
        )
    }

    #[test]
    fn test_channel_new() {
        let ctx = Context::new();
        let topic = "topic";
        let message_encoding = "message_encoding";
        let schema = Schema::new("schema_name", "schema_encoding", &[1, 2, 3]);
        let metadata: BTreeMap<String, String> =
            collection! {"key".to_string() => "value".to_string()};
        let channel = ChannelBuilder::new(topic)
            .message_encoding(message_encoding)
            .schema(schema.clone())
            .metadata(metadata.clone())
            .context(&ctx)
            .build_raw()
            .expect("Failed to create channel");
        assert!(u64::from(channel.id()) > 0);
        assert_eq!(channel.topic(), topic);
        assert_eq!(channel.message_encoding(), message_encoding);
        assert_eq!(channel.schema(), Some(&schema));
        assert_eq!(channel.metadata(), &metadata);
        assert_eq!(ctx.get_channel_by_topic(topic), Some(channel));
    }

    #[test]
    fn test_channel_next_sequence() {
        let channel = new_test_channel();
        assert_eq!(channel.next_sequence(), 1);
        assert_eq!(channel.next_sequence(), 2);
    }

    #[traced_test]
    #[test]
    fn test_channel_log_msg() {
        let channel = Arc::new(new_test_channel());
        let msg = vec![1, 2, 3];
        channel.log(&msg);
        assert!(!logs_contain(ERROR_LOGGING_MESSAGE));
    }

    #[traced_test]
    #[test]
    fn test_log_msg_success() {
        let ctx = Context::new();
        let recording_sink = Arc::new(RecordingSink::new());

        assert!(ctx.add_sink(recording_sink.clone()));

        let channel = new_test_channel();
        ctx.add_channel(channel.clone()).unwrap();
        let msg = b"test_message";

        channel.log(msg);
        assert!(!logs_contain(ERROR_LOGGING_MESSAGE));

        let recorded = recording_sink.recorded.lock();
        assert_eq!(recorded.len(), 1);
        assert_eq!(recorded[0].channel_id, channel.id());
        assert_eq!(recorded[0].msg, msg.to_vec());
        assert_eq!(recorded[0].metadata.sequence, 1);
        assert_eq!(
            recorded[0].metadata.log_time,
            recorded[0].metadata.publish_time
        );
        assert!(recorded[0].metadata.log_time > 1732847588055322395);
    }
}<|MERGE_RESOLUTION|>--- conflicted
+++ resolved
@@ -8,7 +8,6 @@
 
 use crate::{ChannelBuilder, Encode, FoxgloveError, PartialMetadata, Schema};
 
-<<<<<<< HEAD
 mod raw_channel;
 pub use raw_channel::RawChannel;
 
@@ -16,9 +15,6 @@
 const STACK_BUFFER_SIZE: usize = 128 * 1024;
 
 /// Uniquely identifies a channel in the context of this program.
-=======
-/// Unique identifier of a channel.
->>>>>>> 90b6c8c2
 #[derive(Clone, Copy, PartialEq, Eq, Hash, Debug, Deserialize, Serialize)]
 pub struct ChannelId(u64);
 
