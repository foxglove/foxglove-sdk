--- conflicted
+++ resolved
@@ -3,17 +3,10 @@
 use bytes::BufMut;
 use schemars::{gen::SchemaSettings, JsonSchema};
 use serde::Serialize;
-use smallbytes::SmallBytes;
 
 use crate::Schema;
 
-<<<<<<< HEAD
-const STACK_BUFFER_SIZE: usize = 256 * 1024;
-
 /// A trait representing a message that can be logged to a [`Channel`].
-=======
-/// A trait representing a message that can be logged to a channel.
->>>>>>> fe528e4a
 ///
 /// Implementing this trait for your type `T` enables the use of [`Channel<T>`][crate::Channel],
 /// which offers a type-checked `log` method.
@@ -74,114 +67,6 @@
     }
 }
 
-<<<<<<< HEAD
-/// A typed [`Channel`] for messages that implement [`Encode`].
-///
-/// Channels are immutable, returned as `Arc<Channel>` and can be shared between threads.
-#[derive(Debug)]
-pub struct TypedChannel<T: Encode> {
-    inner: Arc<Channel>,
-    _phantom: std::marker::PhantomData<T>,
-}
-
-impl<T: Encode> TypedChannel<T> {
-    /// Constructs a new typed channel with default settings.
-    ///
-    /// If you want to override the channel configuration, use [`ChannelBuilder::build_typed`].
-    pub fn new(topic: impl Into<String>) -> Result<Self, FoxgloveError> {
-        ChannelBuilder::new(topic).build_typed()
-    }
-
-    pub(crate) fn from_channel(channel: Arc<Channel>) -> Self {
-        Self {
-            inner: channel,
-            _phantom: std::marker::PhantomData,
-        }
-    }
-
-    delegate! { to self.inner {
-        /// Returns the channel ID.
-        pub fn id(&self) -> ChannelId;
-
-        /// Returns the topic name of the channel.
-        pub fn topic(&self) -> &str;
-
-        /// Returns the channel schema.
-        pub fn schema(&self) -> Option<&Schema>;
-
-        /// Returns the message encoding for this channel.
-        pub fn message_encoding(&self) -> &str;
-
-        /// Returns the metadata for this channel.
-        pub fn metadata(&self) -> &BTreeMap<String, String>;
-
-        /// Returns true if there's at least one sink subscribed to this channel.
-        pub fn has_sinks(&self) -> bool;
-    } }
-
-    /// Encodes the message and logs it on the channel.
-    pub fn log(&self, msg: &T) {
-        if self.has_sinks() {
-            self.log_to_sinks(msg, PartialMetadata::default());
-        }
-    }
-
-    /// Encodes the message and logs it on the channel with additional metadata.
-    pub fn log_with_meta(&self, msg: &T, metadata: PartialMetadata) {
-        if self.has_sinks() {
-            self.log_to_sinks(msg, metadata);
-        }
-    }
-
-    fn log_to_sinks(&self, msg: &T, metadata: PartialMetadata) {
-        // Try to avoid heap allocation by using a stack buffer.
-        let mut buf: SmallBytes<STACK_BUFFER_SIZE> = SmallBytes::new();
-
-        msg.encode(&mut buf).unwrap();
-        self.inner.log_to_sinks(&buf, metadata);
-    }
-}
-
-/// Registers a static [`TypedChannel`] for the provided topic and message type.
-///
-/// This macro is a wrapper around [`LazyLock<TypedChannel<T>>`](std::sync::LazyLock),
-/// which initializes the channel lazily upon first use. If the initialization fails (e.g., due to
-/// [`FoxgloveError::DuplicateChannel`]), the program will panic.
-///
-/// If you don't require a static variable, you can just use [`TypedChannel::new()`] directly.
-///
-/// The channel is created with the provided visibility and identifier, and the topic and message type.
-///
-/// # Example
-/// ```
-/// use foxglove::static_typed_channel;
-/// use foxglove::schemas::{FrameTransform, SceneUpdate};
-///
-/// // A locally-scoped typed channel.
-/// static_typed_channel!(TF, "/tf", FrameTransform);
-///
-/// // A pub(crate)-scoped typed channel.
-/// static_typed_channel!(pub(crate) BOXES, "/boxes", SceneUpdate);
-///
-/// // Usage (you would populate the structs, rather than using `default()`).
-/// TF.log(&FrameTransform::default());
-/// BOXES.log(&SceneUpdate::default());
-/// ```
-#[macro_export]
-macro_rules! static_typed_channel {
-    ($vis:vis $ident: ident, $topic: literal, $ty: ty) => {
-        $vis static $ident: std::sync::LazyLock<$crate::TypedChannel<$ty>> =
-            std::sync::LazyLock::new(|| match $crate::TypedChannel::new($topic) {
-                Ok(channel) => channel,
-                Err(e) => {
-                    panic!("Failed to create channel for {}: {:?}", $topic, e);
-                }
-            });
-    };
-}
-
-=======
->>>>>>> fe528e4a
 #[cfg(test)]
 mod test {
     use super::*;
