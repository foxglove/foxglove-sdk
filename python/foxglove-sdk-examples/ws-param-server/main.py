--- conflicted
+++ resolved
@@ -42,17 +42,10 @@
 
     def on_set_parameters(
         self,
-<<<<<<< HEAD
-        client: foxglove.Client,
-        parameters: list[foxglove.Parameter],
-        request_id: Optional[str] = None,
-    ) -> list[foxglove.Parameter]:
-=======
         client: Client,
         parameters: list[Parameter],
-        request_id: str | None = None,
+        request_id: Optional[str] = None,
     ) -> list[Parameter]:
->>>>>>> 9dad1dc5
         logging.debug(f"on_set_parameters: {parameters}, {client.id}, {request_id}")
         for changed_param in parameters:
             if changed_param.value is None:
