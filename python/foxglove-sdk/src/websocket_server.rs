--- conflicted
+++ resolved
@@ -8,16 +8,14 @@
     prelude::*,
     types::{PyBytes, PyString},
 };
-<<<<<<< HEAD
-use std::{sync::Arc, time};
-=======
+use std::collections::HashMap;
+use std::sync::Arc;
 use std::time;
-use std::{collections::HashMap, sync::Arc};
->>>>>>> 3d19421f
 
 /// A client connected to a running websocket server.
 #[pyclass(name = "Client", module = "foxglove")]
 pub struct PyClient {
+    /// A client identifier that is unique within the scope of this server.
     #[pyo3(get)]
     id: u32,
 }
@@ -353,7 +351,6 @@
     }
 }
 
-<<<<<<< HEAD
 /// A websocket service.
 ///
 /// The handler must be a callback function which takes the :py:class:`Client` and
@@ -520,7 +517,9 @@
 impl From<PySchema> for foxglove::Schema {
     fn from(value: PySchema) -> Self {
         foxglove::Schema::new(value.name, value.encoding, value.data)
-=======
+    }
+}
+
 #[pyclass(name = "ParameterType", module = "foxglove", eq, eq_int)]
 #[derive(Clone, PartialEq)]
 pub enum PyParameterType {
@@ -651,6 +650,5 @@
             r#type: value.r#type.map(Into::into),
             value: value.value.map(Into::into),
         }
->>>>>>> 3d19421f
     }
 }