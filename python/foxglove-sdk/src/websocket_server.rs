--- conflicted
+++ resolved
@@ -12,6 +12,15 @@
 use std::sync::Arc;
 use std::time;
 
+/// Information about a channel.
+#[pyclass(name = "ChannelView", module = "foxglove")]
+pub struct PyChannelView {
+    #[pyo3(get)]
+    id: u64,
+    #[pyo3(get)]
+    topic: Py<PyString>,
+}
+
 /// A client connected to a running websocket server.
 #[pyclass(name = "Client", module = "foxglove")]
 pub struct PyClient {
@@ -20,7 +29,6 @@
     id: u32,
 }
 
-<<<<<<< HEAD
 #[pymethods]
 impl PyClient {
     fn __repr__(&self) -> String {
@@ -34,20 +42,6 @@
             id: value.id().into(),
         }
     }
-}
-
-/// Information about a client channel.
-#[pyclass(name = "ClientChannelView", module = "foxglove")]
-pub struct PyClientChannelView {
-=======
-/// Information about a channel.
-#[pyclass(name = "ChannelView", module = "foxglove")]
-pub struct PyChannelView {
->>>>>>> 19fc147e
-    #[pyo3(get)]
-    id: u64,
-    #[pyo3(get)]
-    topic: Py<PyString>,
 }
 
 /// A mechanism to register callbacks for handling client message events.
@@ -217,7 +211,40 @@
     }
 }
 
-<<<<<<< HEAD
+impl PyServerListener {
+    /// Call the named python method on behalf any of the ServerListener callbacks which supply a
+    /// client and channel view, and return nothing.
+    fn call_client_channel_method(
+        &self,
+        method_name: &str,
+        client: Client,
+        channel_id: u64,
+        topic: &str,
+    ) {
+        let client_info = PyClient {
+            id: client.id().into(),
+        };
+
+        let result: PyResult<()> = Python::with_gil(|py| {
+            let channel_view = PyChannelView {
+                id: channel_id,
+                topic: PyString::new(py, topic).into(),
+            };
+
+            let args = (client_info, channel_view);
+            self.listener
+                .bind(py)
+                .call_method(method_name, args, None)?;
+
+            Ok(())
+        });
+
+        if let Err(err) = result {
+            tracing::error!("Callback failed: {}", err.to_string());
+        }
+    }
+}
+
 /// A handler for websocket services which calls out to user-defined functions
 struct ServiceHandler {
     handler: Arc<Py<PyAny>>,
@@ -244,39 +271,6 @@
             .map_err(|e| e.to_string());
             responder.respond(result);
         });
-=======
-impl PyServerListener {
-    /// Call the named python method on behalf any of the ServerListener callbacks which supply a
-    /// client and channel view, and return nothing.
-    fn call_client_channel_method(
-        &self,
-        method_name: &str,
-        client: Client,
-        channel_id: u64,
-        topic: &str,
-    ) {
-        let client_info = PyClient {
-            id: client.id().into(),
-        };
-
-        let result: PyResult<()> = Python::with_gil(|py| {
-            let channel_view = PyChannelView {
-                id: channel_id,
-                topic: PyString::new(py, topic).into(),
-            };
-
-            let args = (client_info, channel_view);
-            self.listener
-                .bind(py)
-                .call_method(method_name, args, None)?;
-
-            Ok(())
-        });
-
-        if let Err(err) = result {
-            tracing::error!("Callback failed: {}", err.to_string());
-        }
->>>>>>> 19fc147e
     }
 }
 
