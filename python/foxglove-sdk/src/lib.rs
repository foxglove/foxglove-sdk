--- conflicted
+++ resolved
@@ -13,14 +13,9 @@
 use std::path::PathBuf;
 use std::sync::Arc;
 use websocket_server::{
-<<<<<<< HEAD
-    start_server, PyCapability, PyClient, PyClientChannelView, PyMessageSchema, PyParameter,
+    start_server, PyCapability, PyChannelView, PyClient, PyMessageSchema, PyParameter,
     PyParameterType, PyParameterValue, PyRequest, PySchema, PyService, PyServiceSchema,
-    PyStatusLevel, PyWebSocketServer,
-=======
-    start_server, PyCapability, PyChannelView, PyClient, PyParameter, PyParameterType,
-    PyParameterValue, PyWebSocketServer,
->>>>>>> 19fc147e
+    PyWebSocketServer,
 };
 
 mod errors;
