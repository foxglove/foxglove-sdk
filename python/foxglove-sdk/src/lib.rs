use errors::PyFoxgloveError;
use foxglove::{
    Channel, ChannelBuilder, LogContext, McapWriter, McapWriterHandle, PartialMetadata, Schema,
};
use generated::channels;
use generated::schemas;
use log::LevelFilter;
use pyo3::exceptions::PyValueError;
use pyo3::prelude::*;
use std::collections::BTreeMap;
use std::fs::File;
use std::io::BufWriter;
use std::path::PathBuf;
use std::sync::Arc;
use websocket_server::PyStatusLevel;
<<<<<<< HEAD
use websocket_server::{start_server, PyCapability, PyChannelView, PyClient, PyWebSocketServer};
=======
use websocket_server::{
    start_server, PyCapability, PyClient, PyClientChannelView, PyParameter, PyParameterType,
    PyParameterValue, PyWebSocketServer,
};
>>>>>>> 8332f448

mod errors;
mod generated;
mod websocket_server;

#[pyclass(module = "foxglove")]
struct BaseChannel(Arc<Channel>);

/// A writer for logging messages to an MCAP file.
///
/// Obtain an instance by calling :py:func:`open_mcap`.
///
/// This class may be used as a context manager, in which case the writer will
/// be closed when you exit the context.
///
/// If the writer is not closed by the time it is garbage collected, it will be
/// closed automatically, and any errors will be logged.
#[pyclass(name = "MCAPWriter", module = "foxglove")]
struct PyMcapWriter(Option<McapWriterHandle<BufWriter<File>>>);

impl Drop for PyMcapWriter {
    fn drop(&mut self) {
        if let Err(e) = self.close() {
            log::error!("Failed to close MCAP writer: {e}");
        }
    }
}

#[pymethods]
impl PyMcapWriter {
    fn __enter__(slf: PyRef<Self>) -> PyRef<Self> {
        slf
    }

    fn __exit__(
        &mut self,
        _exc_type: Py<PyAny>,
        _exc_value: Py<PyAny>,
        _traceback: Py<PyAny>,
    ) -> PyResult<()> {
        self.close()
    }

    /// Close the MCAP writer.
    ///
    /// You may call this to explicitly close the writer. Note that the writer will be automatically
    /// closed for you when it is garbage collected, or when exiting the context manager.
    fn close(&mut self) -> PyResult<()> {
        if let Some(writer) = self.0.take() {
            writer.close().map_err(PyFoxgloveError::from)?;
        }
        Ok(())
    }
}

#[pymethods]
impl BaseChannel {
    #[new]
    #[pyo3(
        signature = (topic, message_encoding, schema_name, schema_encoding=None, schema_data=None, metadata=None)
    )]
    fn new(
        topic: &str,
        message_encoding: &str,
        schema_name: Option<String>,
        schema_encoding: Option<String>,
        schema_data: Option<Vec<u8>>,
        metadata: Option<BTreeMap<String, String>>,
    ) -> PyResult<Self> {
        let schema = match (
            schema_name,
            schema_encoding.filter(|s| !s.is_empty()),
            schema_data.filter(|s| !s.is_empty()),
        ) {
            (Some(name), Some(encoding), Some(data)) => Some(Schema::new(name, encoding, data)),
            (_, None, None) => None,
            (_, None, Some(_)) => {
                return Err(PyValueError::new_err(
                    "Schema encoding must be provided if schema data is provided.",
                ));
            }
            (_, Some(_), None) => {
                return Err(PyValueError::new_err(
                    "Schema data must be provided if schema encoding is provided.",
                ));
            }
            _ => {
                return Err(PyValueError::new_err(
                    "Schema name must be provided if schema data or encoding is provided.",
                ));
            }
        };

        let channel = ChannelBuilder::new(topic)
            .message_encoding(message_encoding)
            .schema(schema)
            .metadata(metadata.unwrap_or_default())
            .build()
            .map_err(PyFoxgloveError::from)?;

        Ok(BaseChannel(channel))
    }

    #[pyo3(signature = (msg, log_time=None, publish_time=None, sequence=None))]
    fn log(
        &self,
        msg: &[u8],
        log_time: Option<u64>,
        publish_time: Option<u64>,
        sequence: Option<u32>,
    ) -> PyResult<()> {
        let metadata = PartialMetadata {
            log_time,
            publish_time,
            sequence,
        };
        self.0.log_with_meta(msg, metadata);
        Ok(())
    }
}

/// Open a new mcap file for recording.
///
/// :param path: The path to the MCAP file. This file will be created and must not already exist.
/// :param allow_overwrite: Set this flag in order to overwrite an existing file at this path.
/// :rtype: :py:class:`MCAPWriter`
#[pyfunction]
#[pyo3(signature = (path, *, allow_overwrite = false))]
fn open_mcap(path: PathBuf, allow_overwrite: bool) -> PyResult<PyMcapWriter> {
    let file = if allow_overwrite {
        File::create(path)?
    } else {
        File::create_new(path)?
    };
    let writer = BufWriter::new(file);
    let handle = McapWriter::new()
        .create(writer)
        .map_err(PyFoxgloveError::from)?;
    Ok(PyMcapWriter(Some(handle)))
}

#[pyfunction]
fn get_channel_for_topic(topic: &str) -> PyResult<Option<BaseChannel>> {
    let channel = LogContext::global().get_channel_by_topic(topic);
    Ok(channel.map(BaseChannel))
}

// Not public. Re-exported in a wrapping function.
#[pyfunction]
fn enable_logging(level: &str) -> PyResult<()> {
    let level = match level.to_lowercase().as_str() {
        "info" => LevelFilter::Info,
        "debug" => LevelFilter::Debug,
        "warn" => LevelFilter::Warn,
        "error" => LevelFilter::Error,
        _ => return Err(PyErr::new::<PyValueError, _>("Invalid log level")),
    };

    log::set_max_level(level);
    Ok(())
}

// Not public. Re-exported in a wrapping function.
#[pyfunction]
fn disable_logging() -> PyResult<()> {
    log::set_max_level(LevelFilter::Off);
    Ok(())
}

// Not public. Registered as an atexit handler.
#[pyfunction]
fn shutdown(py: Python<'_>) {
    py.allow_threads(foxglove::shutdown_runtime);
}

/// Our public API is in the `python` directory.
/// Rust bindings are exported as `_foxglove_py` and should not be imported directly.
#[pymodule]
fn _foxglove_py(m: &Bound<'_, PyModule>) -> PyResult<()> {
    pyo3_log::init();
    m.add_function(wrap_pyfunction!(enable_logging, m)?)?;
    m.add_function(wrap_pyfunction!(disable_logging, m)?)?;
    m.add_function(wrap_pyfunction!(shutdown, m)?)?;
    m.add_function(wrap_pyfunction!(open_mcap, m)?)?;
    m.add_function(wrap_pyfunction!(start_server, m)?)?;
    m.add_function(wrap_pyfunction!(get_channel_for_topic, m)?)?;
    m.add_class::<BaseChannel>()?;
    m.add_class::<PyMcapWriter>()?;

    // Websocket server classes
    m.add_class::<PyWebSocketServer>()?;
    m.add_class::<PyCapability>()?;
    m.add_class::<PyClient>()?;
<<<<<<< HEAD
    m.add_class::<PyChannelView>()?;
=======
    m.add_class::<PyClientChannelView>()?;
    m.add_class::<PyParameter>()?;
    m.add_class::<PyParameterType>()?;
    m.add_class::<PyParameterValue>()?;
>>>>>>> 8332f448
    m.add_class::<PyStatusLevel>()?;

    // Register the schema & channel modules
    // A declarative submodule is created in generated/schemas_module.rs, but this is currently
    // easier to work with and function modules haven't yet been deprecated.
    schemas::register_submodule(m)?;
    channels::register_submodule(m)?;
    Ok(())
}<|MERGE_RESOLUTION|>--- conflicted
+++ resolved
@@ -13,14 +13,10 @@
 use std::path::PathBuf;
 use std::sync::Arc;
 use websocket_server::PyStatusLevel;
-<<<<<<< HEAD
-use websocket_server::{start_server, PyCapability, PyChannelView, PyClient, PyWebSocketServer};
-=======
 use websocket_server::{
-    start_server, PyCapability, PyClient, PyClientChannelView, PyParameter, PyParameterType,
+    start_server, PyCapability, PyChannelView, PyClient, PyParameter, PyParameterType,
     PyParameterValue, PyWebSocketServer,
 };
->>>>>>> 8332f448
 
 mod errors;
 mod generated;
@@ -214,14 +210,10 @@
     m.add_class::<PyWebSocketServer>()?;
     m.add_class::<PyCapability>()?;
     m.add_class::<PyClient>()?;
-<<<<<<< HEAD
     m.add_class::<PyChannelView>()?;
-=======
-    m.add_class::<PyClientChannelView>()?;
     m.add_class::<PyParameter>()?;
     m.add_class::<PyParameterType>()?;
     m.add_class::<PyParameterValue>()?;
->>>>>>> 8332f448
     m.add_class::<PyStatusLevel>()?;
 
     // Register the schema & channel modules
