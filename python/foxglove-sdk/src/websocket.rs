--- conflicted
+++ resolved
@@ -32,11 +32,7 @@
     encoding: Py<PyString>,
     schema_name: Py<PyString>,
     schema_encoding: Option<Py<PyString>>,
-<<<<<<< HEAD
-    schema: Option<Py<PyString>>,
-=======
     schema: Option<Py<PyBytes>>,
->>>>>>> 1fda0130
 }
 
 /// A client connected to a running websocket server.
@@ -109,11 +105,7 @@
                 schema: channel
                     .schema
                     .as_ref()
-<<<<<<< HEAD
-                    .map(|schema| PyString::new(py, schema.as_str()).into()),
-=======
                     .map(|schema| PyBytes::new(py, schema.as_slice()).into()),
->>>>>>> 1fda0130
             };
 
             // client, channel
