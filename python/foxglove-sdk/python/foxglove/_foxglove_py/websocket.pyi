--- conflicted
+++ resolved
@@ -49,11 +49,7 @@
     encoding: str = ...
     schema_name: str = ...
     schema_encoding: Optional[str] = ...
-<<<<<<< HEAD
-    schema: Optional[str] = ...
-=======
     schema: Optional[bytes] = ...
->>>>>>> 1fda0130
 
 class ConnectionGraph:
     """
