--- conflicted
+++ resolved
@@ -1,9 +1,5 @@
 from enum import Enum
-<<<<<<< HEAD
-from typing import Any, List, Optional, Protocol, Tuple, Union
-=======
-from typing import Any, List, Optional, Tuple
->>>>>>> 8bc304b0
+from typing import Any, List, Optional, Tuple, Union
 
 class MCAPWriter:
     """
