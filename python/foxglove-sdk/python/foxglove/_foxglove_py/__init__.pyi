--- conflicted
+++ resolved
@@ -77,11 +77,8 @@
 
     ClientPublish = ...
     Parameters = ...
-<<<<<<< HEAD
     Services = ...
-=======
     Time = ...
->>>>>>> be31a49e
 
 class Client:
     """
