from enum import Enum
<<<<<<< HEAD
from typing import Any, List, Optional, Tuple, Union
=======
from pathlib import Path
from typing import Any, List, Optional, Tuple
>>>>>>> 0ba4c265

class MCAPWriter:
    """
    A writer for logging messages to an MCAP file.

    Obtain an instance by calling :py:func:`open_mcap`.

    This class may be used as a context manager, in which case the writer will
    be closed when you exit the context.

    If the writer is not closed by the time it is garbage collected, it will be
    closed automatically, and any errors will be logged.
    """

    def __new__(cls) -> "MCAPWriter": ...
    def __enter__(self) -> "MCAPWriter": ...
    def __exit__(self, exc_type: Any, exc_value: Any, traceback: Any) -> None: ...
    def close(self) -> None:
        """
        Close the writer explicitly.

        You may call this to explicitly close the writer. Note that the writer
        will be automatically closed whne it is garbage-collected, or when
        exiting the context manager.
        """
        ...

class StatusLevel(Enum):
    Info = ...
    Warning = ...
    Error = ...

class WebSocketServer:
    """
    A websocket server for live visualization.
    """

    def __new__(cls) -> "WebSocketServer": ...
    def stop(self) -> None: ...
    def clear_session(self, session_id: Optional[str] = None) -> None: ...
    def broadcast_time(self, timestamp_nanos: int) -> None: ...
    def publish_parameter_values(self, parameters: List["Parameter"]) -> None: ...
    def publish_status(
        self, message: str, level: "StatusLevel", id: Optional[str] = None
    ) -> None: ...
    def remove_status(self, ids: list[str]) -> None: ...

class BaseChannel:
    """
    A channel for logging messages.
    """

    def __new__(
        cls,
        topic: str,
        message_encoding: str,
        schema_name: Optional[str] = None,
        schema_encoding: Optional[str] = None,
        schema_data: Optional[bytes] = None,
        metadata: Optional[List[Tuple[str, str]]] = None,
    ) -> "BaseChannel": ...
    def log(
        self,
        msg: bytes,
        publish_time: Optional[int] = None,
        log_time: Optional[int] = None,
        sequence: Optional[int] = None,
    ) -> None: ...

class Capability(Enum):
    """
    A capability that the websocket server advertises to its clients.
    """

    Time = ...
    ClientPublish = ...
    Parameters = ...

class Client:
    """
    A client that is connected to a running websocket server.
    """

    id = ...

class ClientChannelView:
    """
    Information about a client channel.
    """

    id = ...
    topic = ...

class Parameter:
    """
    A parameter.
    """

    name: str
    type: Optional["ParameterType"]
    value: Optional["AnyParameterValue"]

    def __init__(
        self,
        name: str,
        *,
        type: Optional["ParameterType"] = None,
        value: Optional["AnyParameterValue"] = None,
    ) -> None: ...

class ParameterType(Enum):
    """
    The type of a parameter.
    """

    ByteArray = ...
    Float64 = ...
    Float64Array = ...

class ParameterValue:
    """
    The value of a parameter.
    """

    class Bool:
        def __new__(cls, value: bool) -> "ParameterValue.Bool": ...

    class Number:
        def __new__(cls, value: float) -> "ParameterValue.Number": ...

    class Bytes:
        def __new__(cls, value: bytes) -> "ParameterValue.Bytes": ...

    class Array:
        def __new__(
            cls, value: List["AnyParameterValue"]
        ) -> "ParameterValue.Array": ...

    class Dict:
        def __new__(
            cls, value: dict[str, "AnyParameterValue"]
        ) -> "ParameterValue.Dict": ...

AnyParameterValue = Union[
    ParameterValue.Bool,
    ParameterValue.Number,
    ParameterValue.Bytes,
    ParameterValue.Array,
    ParameterValue.Dict,
]

def start_server(
    name: Optional[str] = None,
    host: Optional[str] = "127.0.0.1",
    port: Optional[int] = 8765,
    capabilities: Optional[List[Capability]] = None,
    server_listener: Any = None,
    supported_encodings: Optional[List[str]] = None,
) -> WebSocketServer:
    """
    Start a websocket server for live visualization.
    """
    ...

def enable_logging(level: str) -> None:
    """
    Forward SDK logs to python's logging facility.
    """
    ...

def disable_logging() -> None:
    """
    Stop forwarding SDK logs.
    """
    ...

def shutdown() -> None:
    """
    Shutdown the running websocket server.
    """
    ...

def open_mcap(path: str | Path, allow_overwrite: bool = False) -> MCAPWriter:
    """
    Creates a new MCAP file for recording.

    :param path: The path to the MCAP file. This file will be created and must not already exist.
    :param allow_overwrite: Set this flag in order to overwrite an existing file at this path.
    :rtype: :py:class:`MCAPWriter`
    """
    ...

def get_channel_for_topic(topic: str) -> BaseChannel:
    """
    Get a previously-registered channel.
    """
    ...<|MERGE_RESOLUTION|>--- conflicted
+++ resolved
@@ -1,10 +1,6 @@
 from enum import Enum
-<<<<<<< HEAD
+from pathlib import Path
 from typing import Any, List, Optional, Tuple, Union
-=======
-from pathlib import Path
-from typing import Any, List, Optional, Tuple
->>>>>>> 0ba4c265
 
 class MCAPWriter:
     """
