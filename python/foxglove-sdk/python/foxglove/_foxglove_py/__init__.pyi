--- conflicted
+++ resolved
@@ -1,9 +1,5 @@
 from enum import Enum
-<<<<<<< HEAD
 from typing import Any, Callable, List, Optional, Tuple
-=======
-from typing import Any, List, Optional, Tuple
->>>>>>> 64061427
 
 class MCAPWriter:
     """
