"""
This module provides interfaces for logging messages to Foxglove.

See :py:mod:`foxglove.schemas` and :py:mod:`foxglove.channels` for working with well-known Foxglove
schemas.
"""

import atexit
from contextlib import contextmanager
from typing import Iterator, List, Optional, Protocol, Union
from ._foxglove_py import (
    ClientChannelView,
    Client,
    MCAPWriter,
<<<<<<< HEAD
    Parameter,
    ParameterType,
    ParameterValue,
=======
    StatusLevel,
>>>>>>> acd8df92
    WebSocketServer,
    record_file,
    enable_logging,
    disable_logging,
    shutdown,
    Capability,
)

from ._foxglove_py import start_server as _start_server


from .channel import Channel, log, SchemaDefinition

import logging

logging.basicConfig(
    level=logging.DEBUG, format="%(asctime)s [%(levelname)s] %(message)s"
)

atexit.register(shutdown)


class ServerListener(Protocol):
    """
    A mechanism to register callbacks for handling client message events.
    """

    def on_message_data(
        self, client: Client, channel: ClientChannelView, data: bytes
    ) -> None:
        """
        Called by the server when a message is received from a client.

        :param client: The client (id) that sent the message.
        :param channel: The channel (id, topic) that the message was sent on.
        :param data: The message data.
        """
        return None

    def on_get_parameters(
        self,
        client: Client,
        param_names: List[str],
        request_id: Optional[str] = None,
    ) -> List["Parameter"]:
        """
        Called by the server when a client requests parameters.
        """
        return []

    def on_set_parameters(
        self,
        client: Client,
        parameters: List["Parameter"],
        request_id: Optional[str] = None,
    ) -> List["Parameter"]:
        """
        Called by the server when a client sets parameters.
        Note that only `parameters` which have changed are included in the callback, but the return
        value must include all parameters.
        """
        return parameters


def start_server(
    name: Optional[str] = None,
    host: Optional[str] = "127.0.0.1",
    port: Optional[int] = 8765,
    capabilities: Optional[List[Capability]] = None,
    server_listener: Optional[ServerListener] = None,
    supported_encodings: Optional[List[str]] = None,
) -> WebSocketServer:
    """
    Start a websocket server for live visualization.

    :param name: The name of the server.
    :param host: The host to bind to.
    :param port: The port to bind to.
    :param capabilities: A list of capabilities to advertise to clients.
    :param server_listener: A Python object that implements the :py:class:`ServerListener` protocol.
    :param supported_encodings: A list of encodings to advertise to clients.
    """
    return _start_server(
        name=name,
        host=host,
        port=port,
        capabilities=capabilities,
        server_listener=server_listener,
        supported_encodings=supported_encodings,
    )


def _log_level_from_int(level: int) -> str:
    log_levels = {10: "debug", 20: "info", 30: "warn", 40: "error"}
    return log_levels.get(level, "unknown")


def verbose_on(level: Union[int, str] = "debug") -> None:
    """
    Enable SDK logging.
    """
    if isinstance(level, int):
        assert level in [
            logging.DEBUG,
            logging.INFO,
            logging.WARN,
            logging.ERROR,
        ], ValueError("Invalid log level")
        level = _log_level_from_int(level)
    else:
        assert level in ["debug", "info", "warn", "error"], ValueError(
            "Invalid log level"
        )
    logging.debug(f"SDK logging enabled ({level.upper()})")
    enable_logging(level)


def verbose_off() -> None:
    """
    Disable SDK logging.
    """
    logging.debug("SDK logging disabled")
    disable_logging()


@contextmanager
def new_mcap_file(fname: str) -> Iterator[None]:
    """
    Create an MCAP file at the given path for recording.

    This is the context-managed equivalent of :py:func:`record_file`.
    """
    writer = record_file(fname)
    try:
        yield
    finally:
        writer.close()


__all__ = [
    "Capability",
    "Channel",
    "MCAPWriter",
    "Parameter",
    "ParameterType",
    "ParameterValue",
    "SchemaDefinition",
    "ServerListener",
    "StatusLevel",
    "WebSocketServer",
    "log",
    "new_mcap_file",
    "record_file",
    "start_server",
    "verbose_off",
    "verbose_on",
]<|MERGE_RESOLUTION|>--- conflicted
+++ resolved
@@ -12,13 +12,10 @@
     ClientChannelView,
     Client,
     MCAPWriter,
-<<<<<<< HEAD
     Parameter,
     ParameterType,
     ParameterValue,
-=======
     StatusLevel,
->>>>>>> acd8df92
     WebSocketServer,
     record_file,
     enable_logging,
