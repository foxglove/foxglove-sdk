"""
This module provides interfaces for logging messages to Foxglove.

See :py:mod:`foxglove.schemas` and :py:mod:`foxglove.channels` for working with well-known Foxglove
schemas.
"""

import atexit
import logging
from typing import List, Optional, Protocol, Union

from ._foxglove_py import (
    Capability,
    Client,
    ChannelView,
    MCAPWriter,
    Parameter,
    ParameterType,
    ParameterValue,
    StatusLevel,
    WebSocketServer,
    disable_logging,
    enable_logging,
    open_mcap,
    shutdown,
)
from ._foxglove_py import start_server as _start_server
from .channel import Channel, SchemaDefinition, log

logging.basicConfig(
    level=logging.DEBUG, format="%(asctime)s [%(levelname)s] %(message)s"
)

atexit.register(shutdown)


class ServerListener(Protocol):
    """
    A mechanism to register callbacks for handling client message events.
    """

    def on_subscribe(self, client: Client, channel: ChannelView) -> None:
        """
        Called by the server when a client subscribes to a channel.

        :param client: The client (id) that sent the message.
        :param channel: The channel (id, topic) that the message was sent on.
        """
        return None

    def on_unsubscribe(self, client: Client, channel: ChannelView) -> None:
        """
        Called by the server when a client unsubscribes from a channel.

        :param client: The client (id) that sent the message.
        :param channel: The channel (id, topic) that the message was sent on.
        """
        return None

    def on_client_advertise(self, client: Client, channel: ChannelView) -> None:
        """
        Called by the server when a client advertises a channel.

        :param client: The client (id) that sent the message.
        :param channel: The channel (id, topic) that the message was sent on.
        """
        return None

    def on_client_unadvertise(self, client: Client, channel: ChannelView) -> None:
        """
        Called by the server when a client unadvertises a channel.

        :param client: The client (id) that sent the message.
        :param channel: The channel (id, topic) that the message was sent on.
        """
        return None

    def on_message_data(
        self, client: Client, channel: ChannelView, data: bytes
    ) -> None:
        """
        Called by the server when a message is received from a client.

        :param client: The client (id) that sent the message.
        :param channel: The channel (id, topic) that the message was sent on.
        :param data: The message data.
        """
        return None
<<<<<<< HEAD
=======

    def on_get_parameters(
        self,
        client: Client,
        param_names: List[str],
        request_id: Optional[str] = None,
    ) -> List["Parameter"]:
        """
        Called by the server when a client requests parameters.
        """
        return []

    def on_set_parameters(
        self,
        client: Client,
        parameters: List["Parameter"],
        request_id: Optional[str] = None,
    ) -> List["Parameter"]:
        """
        Called by the server when a client sets parameters.
        Note that only `parameters` which have changed are included in the callback, but the return
        value must include all parameters.
        """
        return parameters
>>>>>>> 8332f448


def start_server(
    name: Optional[str] = None,
    host: Optional[str] = "127.0.0.1",
    port: Optional[int] = 8765,
    capabilities: Optional[List[Capability]] = None,
    server_listener: Optional[ServerListener] = None,
    supported_encodings: Optional[List[str]] = None,
) -> WebSocketServer:
    """
    Start a websocket server for live visualization.

    :param name: The name of the server.
    :param host: The host to bind to.
    :param port: The port to bind to.
    :param capabilities: A list of capabilities to advertise to clients.
    :param server_listener: A Python object that implements the :py:class:`ServerListener` protocol.
    :param supported_encodings: A list of encodings to advertise to clients.
    """
    return _start_server(
        name=name,
        host=host,
        port=port,
        capabilities=capabilities,
        server_listener=server_listener,
        supported_encodings=supported_encodings,
    )


def _log_level_from_int(level: int) -> str:
    log_levels = {10: "debug", 20: "info", 30: "warn", 40: "error"}
    return log_levels.get(level, "unknown")


def verbose_on(level: Union[int, str] = "debug") -> None:
    """
    Enable SDK logging.
    """
    if isinstance(level, int):
        assert level in [
            logging.DEBUG,
            logging.INFO,
            logging.WARN,
            logging.ERROR,
        ], ValueError("Invalid log level")
        level = _log_level_from_int(level)
    else:
        assert level in ["debug", "info", "warn", "error"], ValueError(
            "Invalid log level"
        )
    logging.debug(f"SDK logging enabled ({level.upper()})")
    enable_logging(level)


def verbose_off() -> None:
    """
    Disable SDK logging.
    """
    logging.debug("SDK logging disabled")
    disable_logging()


__all__ = [
    "Capability",
    "Channel",
    "MCAPWriter",
    "Parameter",
    "ParameterType",
    "ParameterValue",
    "SchemaDefinition",
    "ServerListener",
    "StatusLevel",
    "WebSocketServer",
    "log",
    "open_mcap",
    "start_server",
    "verbose_off",
    "verbose_on",
]<|MERGE_RESOLUTION|>--- conflicted
+++ resolved
@@ -86,8 +86,6 @@
         :param data: The message data.
         """
         return None
-<<<<<<< HEAD
-=======
 
     def on_get_parameters(
         self,
@@ -112,7 +110,6 @@
         value must include all parameters.
         """
         return parameters
->>>>>>> 8332f448
 
 
 def start_server(
