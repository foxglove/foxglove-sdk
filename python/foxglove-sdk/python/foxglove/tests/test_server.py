import time
import unittest

<<<<<<< HEAD
from foxglove import Capability, Service, ServiceSchema, StatusLevel, start_server
=======
from foxglove import (
    ServerListener,
    StatusLevel,
    start_server,
)
>>>>>>> be31a49e


class TestServer(unittest.TestCase):
    def test_server_interface(self) -> None:
        """
        Exercise the server interface; will also be checked with mypy.
        """
        server = start_server()
        server.publish_status("test message", StatusLevel.Info, "some-id")
        server.broadcast_time(time.time_ns())
        server.remove_status(["some-id"])
        server.clear_session()
        server.stop()

<<<<<<< HEAD
    def test_services_interface(self) -> None:
        server = start_server(
            capabilities=[Capability.Services],
            supported_encodings=["json"],
            services=[
                Service(
                    name="test",
                    schema=ServiceSchema(name="test-schema"),
                    handler=lambda _client, _request: b"{}",
                ),
            ],
        )
        server.stop()
=======
    def test_server_listener_provides_default_implementation(self) -> None:

        class DefaultServerListener(ServerListener):
            pass

        listener = DefaultServerListener()

        listener.on_parameters_subscribe(["test"])
        listener.on_parameters_unsubscribe(["test"])
>>>>>>> be31a49e
<|MERGE_RESOLUTION|>--- conflicted
+++ resolved
@@ -1,15 +1,14 @@
 import time
 import unittest
 
-<<<<<<< HEAD
-from foxglove import Capability, Service, ServiceSchema, StatusLevel, start_server
-=======
 from foxglove import (
+    Capability,
     ServerListener,
+    Service,
+    ServiceSchema,
     StatusLevel,
     start_server,
 )
->>>>>>> be31a49e
 
 
 class TestServer(unittest.TestCase):
@@ -24,21 +23,6 @@
         server.clear_session()
         server.stop()
 
-<<<<<<< HEAD
-    def test_services_interface(self) -> None:
-        server = start_server(
-            capabilities=[Capability.Services],
-            supported_encodings=["json"],
-            services=[
-                Service(
-                    name="test",
-                    schema=ServiceSchema(name="test-schema"),
-                    handler=lambda _client, _request: b"{}",
-                ),
-            ],
-        )
-        server.stop()
-=======
     def test_server_listener_provides_default_implementation(self) -> None:
 
         class DefaultServerListener(ServerListener):
@@ -48,4 +32,17 @@
 
         listener.on_parameters_subscribe(["test"])
         listener.on_parameters_unsubscribe(["test"])
->>>>>>> be31a49e
+
+    def test_services_interface(self) -> None:
+        server = start_server(
+            capabilities=[Capability.Services],
+            supported_encodings=["json"],
+            services=[
+                Service(
+                    name="test",
+                    schema=ServiceSchema(name="test-schema"),
+                    handler=lambda *_: b"{}",
+                ),
+            ],
+        )
+        server.stop()