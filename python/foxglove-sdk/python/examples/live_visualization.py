--- conflicted
+++ resolved
@@ -1,25 +1,18 @@
-<<<<<<< HEAD
 import json
-=======
 import math
 import struct
->>>>>>> 674a2301
 import foxglove
 import numpy as np
 import time
 
 from examples.geometry import euler_to_quaternion
-<<<<<<< HEAD
 
 from foxglove import SchemaDefinition
-from foxglove.channels import SceneUpdateChannel, FrameTransformChannel
-=======
 from foxglove.channels import (
     FrameTransformsChannel,
     PointCloudChannel,
     SceneUpdateChannel,
 )
->>>>>>> 674a2301
 from foxglove.schemas import (
     Color,
     CubePrimitive,
@@ -109,11 +102,8 @@
                 )
             )
 
-<<<<<<< HEAD
-=======
             sin_chan.log(json_msg)
 
->>>>>>> 674a2301
             box_chan.log(
                 SceneUpdate(
                     entities=[
