--- conflicted
+++ resolved
@@ -1,14 +1,8 @@
 import { program } from "commander";
-<<<<<<< HEAD
-import { CommonSpawnOptions, spawnSync } from "node:child_process";
+import { SpawnOptions, spawn } from "node:child_process";
 import fs from "node:fs/promises";
 import path from "node:path";
 import { finished } from "node:stream/promises";
-=======
-import fs from "fs/promises";
-import { spawn } from "node:child_process";
-import path from "path";
->>>>>>> e0fd75e3
 import { rimraf } from "rimraf";
 
 import { generateRosMsg, generateRosMsgDefinition } from "../typescript/schemas/src/internal";
@@ -51,7 +45,7 @@
   process.stderr.write("done\n");
 }
 
-async function exec(command: string, args: string[], { cwd }: { cwd?: string }) {
+async function exec(command: string, args: string[], { cwd }: SpawnOptions) {
   process.stderr.write(`  ==> ${command} ${args.join(" ")}\n`);
 
   await new Promise<void>((resolve, reject) => {
@@ -91,12 +85,9 @@
     await rimraf(path.join(rosOutDir, "ros1"));
     await rimraf(path.join(rosOutDir, "ros2"));
     await rimraf(typescriptTypesDir);
-<<<<<<< HEAD
+    await rimraf(path.join(repoRoot, "rust/foxglove/src/schemas"));
     await rimraf(pythonSdkGeneratedRoot);
     await rimraf(pythonSdkStub);
-=======
-    await rimraf(path.join(repoRoot, "rust/foxglove/src/schemas"));
->>>>>>> e0fd75e3
   });
 
   if (clean) {
@@ -210,13 +201,15 @@
     );
   });
 
-<<<<<<< HEAD
   // Generate schemas and supporting source for the Foxglove SDK
   // These are exported to the SDK directory, and not stored with general-purpose schemas.
   // Requires rust and python dependencies to be installed.
   await logProgress("Generating Pyclass definitions", async () => {
-    // Ignore stdout from spawned commands, but keep stderr
-    const spawnOpts: CommonSpawnOptions = { stdio: ["ignore", "pipe", "pipe"] };
+    const spawnOpts: SpawnOptions = {
+      cwd: repoRoot,
+      // Ignore stdout from spawned commands, but keep stderr
+      stdio: ["ignore", "pipe", "pipe"],
+    };
 
     // Source files (.rs) are re-generated.
     // Stub file is placed into the existing hierarchy.
@@ -244,33 +237,13 @@
 
     await finished(writer);
 
-    try {
-      const result = spawnSync("cargo", ["fmt", "--", path.resolve(schemasFile)], spawnOpts);
-      if (result.status !== 0) {
-        throw new Error(`\`cargo fmt\` exited with status ${result.status ?? "unknown"}`);
-      }
-    } catch (err) {
-      console.error("Failed to format rust output using `cargo fmt`");
-      throw err;
-    }
+    await exec("cargo", ["fmt", "--", path.resolve(schemasFile)], spawnOpts);
 
     // Pyi stub file
     await fs.writeFile(pythonSdkStub, generatePymoduleStub([...enumSchemas, ...messageSchemas]));
-    try {
-      const result = spawnSync("poetry", ["run", "black", path.resolve(pythonSdkStub)], spawnOpts);
-      if (result.status !== 0) {
-        throw new Error(`\`poetry run black\` exited with status ${result.status ?? "unknown"}`);
-      }
-    } catch (err) {
-      console.error("Failed to format python output using `poetry run black`");
-      throw err;
-    }
-  });
-
-  await logProgress("Running yarn test --updateSnapshot", async () => {
-    const result = spawnSync("yarn", ["test", "--updateSnapshot"], {
-      stdio: "inherit",
-=======
+    await exec("poetry", ["run", "black", path.resolve(pythonSdkStub)], spawnOpts);
+  });
+
   await logProgressLn("Generating Rust code", async () => {
     await exec("cargo", ["run", "--bin", "foxglove-proto-gen"], {
       cwd: path.join(repoRoot, "rust"),
@@ -280,7 +253,6 @@
   await logProgressLn("Updating Jest snapshots", async () => {
     await exec("yarn", ["test", "--updateSnapshot"], {
       cwd: repoRoot,
->>>>>>> e0fd75e3
     });
   });
 }
