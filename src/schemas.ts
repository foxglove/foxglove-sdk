import { FoxgloveEnumSchema, FoxgloveMessageSchema } from "./types";

const foxglove_Color: FoxgloveMessageSchema = {
  type: "message",
  name: "Color",
  description: "A color in RGBA format",
  fields: [
    {
      name: "r",
      type: { type: "primitive", name: "float64" },
      description: "Red value between 0 and 1",
    },
    {
      name: "g",
      type: { type: "primitive", name: "float64" },
      description: "Green value between 0 and 1",
    },
    {
      name: "b",
      type: { type: "primitive", name: "float64" },
      description: "Blue value between 0 and 1",
    },
    {
      name: "a",
      type: { type: "primitive", name: "float64" },
      description: "Alpha value between 0 and 1",
    },
  ],
};

const foxglove_Vector2: FoxgloveMessageSchema = {
  type: "message",
  name: "Vector2",
  description: "A vector in 2D space that represents a direction only",
  fields: [
    {
      name: "x",
      type: { type: "primitive", name: "float64" },
      description: "x coordinate length",
    },
    {
      name: "y",
      type: { type: "primitive", name: "float64" },
      description: "y coordinate length",
    },
  ],
};

const foxglove_Vector3: FoxgloveMessageSchema = {
  type: "message",
  name: "Vector3",
  description: "A vector in 3D space that represents a direction only",
  rosEquivalent: "geometry_msgs/Vector3",
  fields: [
    {
      name: "x",
      type: { type: "primitive", name: "float64" },
      description: "x coordinate length",
    },
    {
      name: "y",
      type: { type: "primitive", name: "float64" },
      description: "y coordinate length",
    },
    {
      name: "z",
      type: { type: "primitive", name: "float64" },
      description: "z coordinate length",
    },
  ],
};

const foxglove_Point2: FoxgloveMessageSchema = {
  type: "message",
  name: "Point2",
  description: "A point representing a position in 2D space",
  fields: [
    {
      name: "x",
      type: { type: "primitive", name: "float64" },
      description: "x coordinate position",
    },
    {
      name: "y",
      type: { type: "primitive", name: "float64" },
      description: "y coordinate position",
    },
  ],
};

const foxglove_Point3: FoxgloveMessageSchema = {
  type: "message",
  name: "Point3",
  description: "A point representing a position in 3D space",
  rosEquivalent: "geometry_msgs/Point",
  fields: [
    {
      name: "x",
      type: { type: "primitive", name: "float64" },
      description: "x coordinate position",
    },
    {
      name: "y",
      type: { type: "primitive", name: "float64" },
      description: "y coordinate position",
    },
    {
      name: "z",
      type: { type: "primitive", name: "float64" },
      description: "z coordinate position",
    },
  ],
};

const foxglove_Quaternion: FoxgloveMessageSchema = {
  type: "message",
  name: "Quaternion",
  description: "A [quaternion](https://eater.net/quaternions) representing a rotation in 3D space",
  rosEquivalent: "geometry_msgs/Quaternion",
  fields: [
    {
      name: "x",
      type: { type: "primitive", name: "float64" },
      description: "x value",
    },
    {
      name: "y",
      type: { type: "primitive", name: "float64" },
      description: "y value",
    },
    {
      name: "z",
      type: { type: "primitive", name: "float64" },
      description: "z value",
    },
    {
      name: "w",
      type: { type: "primitive", name: "float64" },
      description: "w value",
    },
  ],
};

const foxglove_Pose: FoxgloveMessageSchema = {
  type: "message",
  name: "Pose",
  description: "A position and orientation for an object or reference frame in 3D space",
  rosEquivalent: "geometry_msgs/Pose",
  fields: [
    {
      name: "position",
      type: { type: "nested", schema: foxglove_Vector3 },
      description: "Point denoting position in 3D space",
    },
    {
      name: "orientation",
      type: { type: "nested", schema: foxglove_Quaternion },
      description: "Quaternion denoting orientation in 3D space",
    },
  ],
};

<<<<<<< HEAD
const foxglove_KeyVauePair: FoxgloveMessageSchema = {
  type: "message",
  name: "KeyValuePair",
  description: "An entry representing a key and its associated value",
  fields: [
    {
      name: "key",
      type: { type: "primitive", name: "string" },
      description: "Key",
    },
    {
      name: "value",
      type: { type: "primitive", name: "string" },
      description: "Value",
    },
  ],
};

/** Fields used in each Marker message */
const commonMarkerFields: FoxgloveMessageSchema["fields"] = [
  {
    name: "timestamp",
    type: { type: "primitive", name: "time" },
    description: "Timestamp of the marker",
  },
  {
    name: "frame_id",
    type: { type: "primitive", name: "string" },
    description: "Frame of reference",
  },
  {
    name: "namespace",
    type: { type: "primitive", name: "string" },
    description:
      "Namespace into which the marker should be grouped. A marker will replace any prior marker on the same topic with the same `namespace` and `id`.",
  },
  {
    name: "id",
    type: { type: "primitive", name: "string" },
    description:
      "Identifier for the marker. A marker will replace any prior marker on the same topic with the same `namespace` and `id`.",
  },
  {
    name: "lifetime",
    type: { type: "primitive", name: "duration" },
    description:
      "Length of time (relative to `timestamp`) after which the marker should be automatically removed. Zero value indicates the marker should remain visible until it is replaced or deleted.",
  },
  {
    name: "frame_locked",
    type: { type: "primitive", name: "boolean" },
    description:
      "Whether the marker should keep its location in the fixed frame (false) or follow the frame specified in `frame_id` as it moves relative to the fixed frame (true)",
  },
  {
    name: "metadata",
    type: { type: "nested", schema: foxglove_KeyVauePair },
    array: true,
    description:
      "Additional user-provided metadata associated with the marker. Keys must be unique.",
  },
];

const foxglove_MarkerDeletionType: FoxgloveEnumSchema = {
  type: "enum",
  name: "MarkerDeletionType",
  protobufParentMessageName: "MarkerDeletion",
  protobufEnumName: "Type",
  description: "An enumeration indicating which markers should match a MarkerDeletion command",
  values: [
    { value: 0, name: "MATCHING_NAMESPACE_AND_ID" },
    { value: 1, name: "MATCHING_NAMESPACE" },
    { value: 2, name: "ALL" },
  ],
};

const foxglove_MarkerDeletion: FoxgloveMessageSchema = {
  type: "message",
  name: "MarkerDeletion",
  description: "Deletion command to remove previously published markers",
  fields: [
    {
      name: "timestamp",
      type: { type: "primitive", name: "time" },
      description:
        "Timestamp of the marker. Only matching markers earlier than this timestamp will be deleted.",
    },
    {
      name: "type",
      type: { type: "enum", enum: foxglove_MarkerDeletionType },
      description: "Type of deletion action to perform",
    },
    {
      name: "namespace",
      type: { type: "primitive", name: "string" },
      description:
        "Namespace which must match if `kind` is `MATCHING_NAMESPACE_AND_ID` or `MATCHING_NAMESPACE`.",
    },
    {
      name: "id",
      type: { type: "primitive", name: "string" },
      description: "Numeric identifier which must match if `kind` is `MATCHING_NAMESPACE_AND_ID`.",
    },
  ],
};

const foxglove_ArrowMarker: FoxgloveMessageSchema = {
  type: "message",
  name: "ArrowMarker",
  description: "A marker representing an arrow",
  fields: [
    ...commonMarkerFields,
    {
      name: "pose",
      type: { type: "nested", schema: foxglove_Pose },
      description:
        "Position of the arrow's tail and orientation of the arrow. Identity orientation means the arrow points in the +x direction.",
    },
    {
      name: "length",
      type: { type: "primitive", name: "float64" },
      description: "Length of the arrow",
    },
    {
      name: "shaft_diameter",
      type: { type: "primitive", name: "float64" },
      description: "Diameter of the arrow shaft",
    },
    {
      name: "head_diameter",
      type: { type: "primitive", name: "float64" },
      description: "Diameter of the arrow head",
    },
    {
      name: "head_length",
      type: { type: "primitive", name: "float64" },
      description: "Length of the arrow head",
    },
    {
      name: "color",
      type: { type: "nested", schema: foxglove_Color },
      description: "Color of the arrow",
    },
  ],
};

const foxglove_CubeMarker: FoxgloveMessageSchema = {
  type: "message",
  name: "CubeMarker",
  description: "A marker representing a cube or rectangular prism",
  fields: [
    ...commonMarkerFields,
    {
      name: "pose",
      type: { type: "nested", schema: foxglove_Pose },
      description: "Position of the center of the cube and orientation of the cube",
    },
    {
      name: "size",
      type: { type: "nested", schema: foxglove_Vector3 },
      description: "Size of the cube along each axis",
    },
    {
      name: "color",
      type: { type: "nested", schema: foxglove_Color },
      description: "Color of the arrow",
    },
  ],
};

const foxglove_SphereMarker: FoxgloveMessageSchema = {
  type: "message",
  name: "SphereMarker",
  description: "A marker representing a sphere or ellipsoid",
  fields: [
    ...commonMarkerFields,
    {
      name: "pose",
      type: { type: "nested", schema: foxglove_Pose },
      description: "Position of the center of the sphere and orientation of the sphere",
    },
    {
      name: "size",
      type: { type: "nested", schema: foxglove_Vector3 },
      description: "Size (diameter) of the sphere along each axis",
    },
    {
      name: "color",
      type: { type: "nested", schema: foxglove_Color },
      description: "Color of the sphere",
    },
  ],
};

const foxglove_CylinderMarker: FoxgloveMessageSchema = {
  type: "message",
  name: "CylinderMarker",
  description: "A marker representing a cylinder or elliptic cylinder",
  fields: [
    ...commonMarkerFields,
    {
      name: "pose",
      type: { type: "nested", schema: foxglove_Pose },
      description:
        "Position of the center of the cylinder and orientation of the cylinder. The cylinder's flat faces are perpendicular to the z-axis.",
    },
    {
      name: "bottom_radius",
      type: { type: "primitive", name: "float64" },
      description: "Radius of the cylinder at min z",
    },
    {
      name: "top_radius",
      type: { type: "primitive", name: "float64" },
      description: "Radius of the cylinder at max z",
    },
    {
      name: "height",
      type: { type: "primitive", name: "float64" },
      description: "Height of the cylinder along the z axis",
    },
    {
      name: "color",
      type: { type: "nested", schema: foxglove_Color },
      description: "Color of the sphere",
    },
  ],
};

const foxglove_LineType: FoxgloveEnumSchema = {
  type: "enum",
  name: "LineType",
  protobufParentMessageName: "LineMarker",
  protobufEnumName: "Type",
  description: "An enumeration indicating how input points should be interpreted to create lines",
  values: [
    { value: 0, name: "LINE_STRIP", description: "0-1, 1-2, ..., (n-1)-n" },
    { value: 1, name: "LINE_LOOP", description: "0-1, 1-2, ..., (n-1)-n, n-0" },
    { value: 2, name: "LINE_LIST", description: "0-1, 2-3, 4-5, ..." },
  ],
};

const foxglove_LineMarker: FoxgloveMessageSchema = {
  type: "message",
  name: "LineMarker",
  description: "A marker representing a series of points connected by lines",
  fields: [
    ...commonMarkerFields,
    {
      name: "type",
      type: { type: "enum", enum: foxglove_LineType },
      description: "Drawing primitive to use for lines",
    },
    {
      name: "pose",
      type: { type: "nested", schema: foxglove_Pose },
      description: "Origin of lines relative to reference frame",
    },
    {
      name: "thickness",
      type: { type: "primitive", name: "float64" },
      description: "Line thickness",
    },
    {
      name: "scale_invariant",
      type: { type: "primitive", name: "boolean" },
      description:
        "Indicates whether `thickness` is a fixed size in screen pixels (true), or specified in world coordinates and scales with distance from the camera (false)",
    },
    {
      name: "points",
      type: { type: "nested", schema: foxglove_Point3 },
      array: true,
      description: "Points along the line",
    },
    {
      name: "color",
      type: { type: "nested", schema: foxglove_Color },
      description:
        "Solid color to use for the whole line. One of `color` or `colors` must be provided.",
    },
    {
      name: "colors",
      type: { type: "nested", schema: foxglove_Color },
      array: true,
      description:
        "Per-point colors (if specified, must have the same length as `points`). One of `color` or `colors` must be provided.",
    },
    {
      name: "indices",
      type: { type: "primitive", name: "uint32" },
      array: true,
      description:
        "Indexes into the `points` and `colors` attribute arrays, which can be used to avoid duplicating attribute data.",
    },
  ],
};

const foxglove_TextMarker: FoxgloveMessageSchema = {
  type: "message",
  name: "TextMarker",
  description: "A marker representing a text label",
  fields: [
    ...commonMarkerFields,
    {
      name: "pose",
      type: { type: "nested", schema: foxglove_Pose },
      description:
        "Position of the center of the text box and orientation of the text. Identity orientation means the text is oriented in the xy-plane and flows from -x to +x.",
    },
    {
      name: "billboard",
      type: { type: "primitive", name: "boolean" },
      description:
        "Whether the text should respect `pose.orientation` (false) or always face the camera (true)",
    },
    {
      name: "font_size",
      type: { type: "primitive", name: "float64" },
      description: "Font size (height of one line of text)",
    },
    {
      name: "scale_invariant",
      type: { type: "primitive", name: "boolean" },
      description:
        "Indicates whether `font_size` is a fixed size in screen pixels (true), or specified in world coordinates and scales with distance from the camera (false)",
    },
    {
      name: "color",
      type: { type: "nested", schema: foxglove_Color },
      description: "Color of the text",
    },
    {
      name: "text",
      type: { type: "primitive", name: "string" },
      description: "Text",
    },
  ],
};

const foxglove_TrianglesType: FoxgloveEnumSchema = {
  type: "enum",
  name: "TrianglesType",
  protobufParentMessageName: "TrianglesMarker",
  protobufEnumName: "Type",
  description:
    "An enumeration indicating how input points should be interpreted to create triangles",
  values: [
    { value: 0, name: "TRIANGLE_LIST", description: "0-1-2, 3-4-5, ..." },
    {
      value: 1,
      name: "TRIANGLE_STRIP",
      description: "0-1-2, 1-2-3, 2-3-4, ...",
    },
    {
      value: 2,
      name: "TRIANGLE_FAN",
      description: "0-1-2, 0-2-3, 0-3-4, ...",
    },
  ],
};

const foxglove_TrianglesMarker: FoxgloveMessageSchema = {
  type: "message",
  name: "TrianglesMarker",
  description: "A marker representing a set of triangles or a surface tiled by triangles",
  fields: [
    ...commonMarkerFields,
    {
      name: "type",
      type: { type: "enum", enum: foxglove_TrianglesType },
      description: "Drawing primitive to use for triangles",
    },
    {
      name: "pose",
      type: { type: "nested", schema: foxglove_Pose },
      description: "Origin of triangles relative to reference frame",
    },
    {
      name: "points",
      type: { type: "nested", schema: foxglove_Point3 },
      array: true,
      description: "Vertices to use for triangles",
    },
    {
      name: "color",
      type: { type: "nested", schema: foxglove_Color },
      description:
        "Solid color to use for the whole shape. One of `color` or `colors` must be provided.",
    },
    {
      name: "colors",
      type: { type: "nested", schema: foxglove_Color },
      array: true,
      description:
        "Per-vertex colors (if specified, must have the same length as `points`). One of `color` or `colors` should be provided.",
    },
    {
      name: "indices",
      type: { type: "primitive", name: "uint32" },
      array: true,
      description:
        "Indexes into the `points` and `colors` attribute arrays, which can be used to avoid duplicating attribute data.",
    },
  ],
};

const foxglove_ModelMarker: FoxgloveMessageSchema = {
  type: "message",
  name: "ModelMarker",
  description: "A marker representing a 3D model",
  fields: [
    ...commonMarkerFields,
    {
      name: "pose",
      type: { type: "nested", schema: foxglove_Pose },
      description: "Origin of model relative to reference frame",
    },
    {
      name: "scale",
      type: { type: "nested", schema: foxglove_Vector3 },
      description: "Scale factor to apply to the model along each axis",
    },
    {
      name: "color",
      type: { type: "nested", schema: foxglove_Color },
      description:
        "Solid color to use for the whole model. If `use_embedded_materials` is true, this color is blended on top of the embedded material color.",
    },
    {
      name: "use_embedded_materials",
      type: { type: "primitive", name: "boolean" },
      description: "Whether to use materials embedded in the model, or only the `color`",
    },
    {
      name: "url",
      type: { type: "primitive", name: "string" },
      description:
        "URL pointing to model file. Either `url` or `mime_type` and `data` should be provided.",
    },
    {
      name: "mime_type",
      type: { type: "primitive", name: "string" },
      description:
        "MIME type of embedded model (e.g. `model/gltf-binary`). Either `url` or `mime_type` and `data` should be provided.",
    },
    {
      name: "data",
      type: { type: "primitive", name: "bytes" },
      description: "Embedded model. Either `url` or `mime_type` and `data` should be provided.",
    },
  ],
};

const foxglove_Markers: FoxgloveMessageSchema = {
  type: "message",
  name: "Markers",
  description: "A list that can contain any number of any type of marker",
  fields: [
    {
      name: "deletions",
      type: { type: "nested", schema: foxglove_MarkerDeletion },
      array: true,
      description: "Marker deletion actions",
    },
    {
      name: "arrows",
      type: { type: "nested", schema: foxglove_ArrowMarker },
      array: true,
      description: "Arrow markers",
    },
    {
      name: "cubes",
      type: { type: "nested", schema: foxglove_CubeMarker },
      array: true,
      description: "Cube markers",
    },
    {
      name: "spheres",
      type: { type: "nested", schema: foxglove_SphereMarker },
      array: true,
      description: "Sphere markers",
    },
    {
      name: "cylinders",
      type: { type: "nested", schema: foxglove_CylinderMarker },
      array: true,
      description: "Cylinder markers",
    },
    {
      name: "lines",
      type: { type: "nested", schema: foxglove_LineMarker },
      array: true,
      description: "Line markers",
    },
    {
      name: "triangles",
      type: { type: "nested", schema: foxglove_TrianglesMarker },
      array: true,
      description: "Triangles markers",
    },
    {
      name: "texts",
      type: { type: "nested", schema: foxglove_TextMarker },
      array: true,
      description: "Text markers",
    },
    {
      name: "models",
      type: { type: "nested", schema: foxglove_ModelMarker },
      array: true,
      description: "Model markers",
    },
  ],
};

export const foxglove_CameraCalibration: FoxgloveMessageSchema = {
=======
const foxglove_CameraCalibration: FoxgloveMessageSchema = {
>>>>>>> 0cb33800
  type: "message",
  name: "CameraCalibration",
  description: "Camera calibration parameters",
  fields: [
    {
      name: "timestamp",
      type: { type: "primitive", name: "time" },
      description: "Timestamp of calibration data",
    },
    {
      name: "width",
      type: { type: "primitive", name: "uint32" },
      description: "Image width",
    },
    {
      name: "height",
      type: { type: "primitive", name: "uint32" },
      description: "Image height",
    },
    {
      name: "distortion_model",
      type: { type: "primitive", name: "string" },
      description: "Name of distortion model",
    },
    {
      name: "D",
      type: { type: "primitive", name: "float64" },
      description: "Distortion parameters",
      array: true,
    },
    {
      name: "K",
      type: { type: "primitive", name: "float64" },
      array: 9,
      description: `Intrinsic camera matrix (3x3 row-major matrix)

A 3x3 row-major matrix for the raw (distorted) image.

Projects 3D points in the camera coordinate frame to 2D pixel coordinates using the focal lengths (fx, fy) and principal point (cx, cy).

\`\`\`
    [fx  0 cx]
K = [ 0 fy cy]
    [ 0  0  1]
\`\`\`
`,
    },
    {
      name: "R",
      type: { type: "primitive", name: "float64" },
      array: 9,
      description: `Rectification matrix (3x3 row-major matrix)

A rotation matrix aligning the camera coordinate system to the ideal stereo image plane so that epipolar lines in both stereo images are parallel.`,
    },
    {
      name: "P",
      type: { type: "primitive", name: "float64" },
      array: 12,
      description: `Projection/camera matrix (3x4 row-major matrix)

\`\`\`
    [fx'  0  cx' Tx]
P = [ 0  fy' cy' Ty]
    [ 0   0   1   0]
\`\`\`

By convention, this matrix specifies the intrinsic (camera) matrix of the processed (rectified) image. That is, the left 3x3 portion is the normal camera intrinsic matrix for the rectified image.

It projects 3D points in the camera coordinate frame to 2D pixel coordinates using the focal lengths (fx', fy') and principal point (cx', cy') - these may differ from the values in K.

For monocular cameras, Tx = Ty = 0. Normally, monocular cameras will also have R = the identity and P[1:3,1:3] = K.

For a stereo pair, the fourth column [Tx Ty 0]' is related to the position of the optical center of the second camera in the first camera's frame. We assume Tz = 0 so both cameras are in the same stereo image plane. The first camera always has Tx = Ty = 0. For the right (second) camera of a horizontal stereo pair, Ty = 0 and Tx = -fx' * B, where B is the baseline between the cameras.

Given a 3D point [X Y Z]', the projection (x, y) of the point onto the rectified image is given by:

\`\`\`
[u v w]' = P * [X Y Z 1]'
       x = u / w
       y = v / w
\`\`\`

This holds for both images of a stereo pair.
`,
    },
  ],
};

const foxglove_CompressedImage: FoxgloveMessageSchema = {
  type: "message",
  name: "CompressedImage",
  description: "A compressed image",
  fields: [
    {
      name: "timestamp",
      type: { type: "primitive", name: "time" },
      description: "Timestamp of image",
    },
    {
      name: "data",
      type: { type: "primitive", name: "bytes" },
      description: "Compressed image data",
    },
    {
      name: "format",
      type: { type: "primitive", name: "string" },
      description: "Image format",
    },
  ],
};

const foxglove_RawImage: FoxgloveMessageSchema = {
  type: "message",
  name: "RawImage",
  description: "A raw image",
  fields: [
    {
      name: "timestamp",
      type: { type: "primitive", name: "time" },
      description: "Timestamp of image",
    },
    {
      name: "width",
      type: { type: "primitive", name: "uint32" },
      description: "Image width",
    },
    {
      name: "height",
      type: { type: "primitive", name: "uint32" },
      description: "Image height",
    },
    {
      name: "encoding",
      type: { type: "primitive", name: "string" },
      description: "Encoding of the raw image data",
    },
    {
      name: "step",
      type: { type: "primitive", name: "uint32" },
      description: "Byte length of a single row",
    },
    {
      name: "data",
      type: { type: "primitive", name: "bytes" },
      description: "Raw image data",
    },
  ],
};

const foxglove_Transform: FoxgloveMessageSchema = {
  type: "message",
  name: "Transform",
  description: "A transform in 3D space",
  fields: [
    {
      name: "timestamp",
      type: { type: "primitive", name: "time" },
      description: "Transform time",
    },
    {
      name: "translation",
      type: { type: "nested", schema: foxglove_Vector3 },
      description: "Translation component of the transform",
    },
    {
      name: "rotation",
      type: { type: "nested", schema: foxglove_Quaternion },
      description: "Rotation component of the transform",
    },
  ],
};

const foxglove_FrameTransform: FoxgloveMessageSchema = {
  type: "message",
  name: "FrameTransform",
  description: "A transform between two reference frames in 3D space",
  fields: [
    {
      name: "timestamp",
      type: { type: "primitive", name: "time" },
      description: "Timestamp of transform",
    },
    {
      name: "parent_frame_id",
      type: { type: "primitive", name: "string" },
      description: "Name of the parent frame",
    },
    {
      name: "child_frame_id",
      type: { type: "primitive", name: "string" },
      description: "Name of the child frame",
    },
    {
      name: "transform",
      type: { type: "nested", schema: foxglove_Transform },
      description: "Transform from parent frame to child frame",
    },
  ],
};

const foxglove_PoseInFrame: FoxgloveMessageSchema = {
  type: "message",
  name: "PoseInFrame",
  description: "A timestamped pose for an object or reference frame in 3D space",
  fields: [
    {
      name: "timestamp",
      type: { type: "primitive", name: "time" },
      description: "Timestamp of pose",
    },
    {
      name: "frame_id",
      type: { type: "primitive", name: "string" },
      description: "Frame of reference for pose position and orientation",
    },
    {
      name: "pose",
      type: { type: "nested", schema: foxglove_Pose },
      description: "Pose in 3D space",
    },
  ],
};

const foxglove_PosesInFrame: FoxgloveMessageSchema = {
  type: "message",
  name: "PosesInFrame",
  description: "An array of timestamped poses for an object or reference frame in 3D space",
  fields: [
    {
      name: "timestamp",
      type: { type: "primitive", name: "time" },
      description: "Timestamp of pose",
    },
    {
      name: "frame_id",
      type: { type: "primitive", name: "string" },
      description: "Frame of reference for pose position and orientation",
    },
    {
      name: "poses",
      type: { type: "nested", schema: foxglove_Pose },
      description: "Poses in 3D space",
      array: true,
    },
  ],
};

const foxglove_GeoJSON: FoxgloveMessageSchema = {
  type: "message",
  name: "GeoJSON",
  description: "GeoJSON data for annotating maps",
  fields: [
    {
      name: "geojson",
      type: { type: "primitive", name: "string" },
      description: "GeoJSON data encoded as a UTF-8 string",
    },
  ],
};

const foxglove_NumericType: FoxgloveEnumSchema = {
  type: "enum",
  name: "NumericType",
  description: "Numeric type",
  protobufParentMessageName: "PackedElementField",
  protobufEnumName: "NumericType",
  values: [
    { name: "UNKNOWN", value: 0 },
    { name: "UINT8", value: 1 },
    { name: "INT8", value: 2 },
    { name: "UINT16", value: 3 },
    { name: "INT16", value: 4 },
    { name: "UINT32", value: 5 },
    { name: "INT32", value: 6 },
    { name: "FLOAT32", value: 7 },
    { name: "FLOAT64", value: 8 },
  ],
};

const foxglove_PackedElementField: FoxgloveMessageSchema = {
  type: "message",
  name: "PackedElementField",
  description: "A field present within each element in a byte array of packed elements.",
  fields: [
    {
      name: "name",
      type: { type: "primitive", name: "string" },
      description: "Name of the field",
    },
    {
      name: "offset",
      type: { type: "primitive", name: "uint32" },
      description: "Byte offset from start of data buffer",
    },
    {
      name: "type",
      type: { type: "enum", enum: foxglove_NumericType },
      description: "Type of data in the field. Integers are stored using little-endian byte order.",
    },
  ],
};

const foxglove_Grid: FoxgloveMessageSchema = {
  type: "message",
  name: "Grid",
  description: "A 2D grid of data",
  fields: [
    {
      name: "timestamp",
      type: { type: "primitive", name: "time" },
      description: "Timestamp of grid",
    },
    {
      name: "frame_id",
      type: { type: "primitive", name: "string" },
      description: "Frame of reference",
    },
    {
      name: "pose",
      type: { type: "nested", schema: foxglove_Pose },
      description:
        "Origin of grid's corner relative to frame of reference; grid is positioned in the x-y plane relative to this origin",
    },
    {
      name: "column_count",
      type: { type: "primitive", name: "uint32" },
      description: "Number of grid columns",
    },
    {
      name: "cell_size",
      type: { type: "nested", schema: foxglove_Vector2 },
      description: "Size of single grid cell along x and y axes, relative to `pose`",
    },
    {
      name: "row_stride",
      type: { type: "primitive", name: "uint32" },
      description: "Number of bytes between rows in `data`",
    },
    {
      name: "cell_stride",
      type: { type: "primitive", name: "uint32" },
      description: "Number of bytes between cells within a row in `data`",
    },
    {
      name: "fields",
      type: { type: "nested", schema: foxglove_PackedElementField },
      array: true,
      description: "Fields in `data`",
    },
    {
      name: "data",
      type: { type: "primitive", name: "bytes" },
      description: "Grid cell data, interpreted using `fields`, in row-major (y-major) order",
    },
  ],
};

const foxglove_CircleAnnotation: FoxgloveMessageSchema = {
  type: "message",
  name: "CircleAnnotation",
  description: "A circle annotation on a 2D image",
  fields: [
    {
      name: "timestamp",
      type: { type: "primitive", name: "time" },
      description: "Timestamp of circle",
    },
    {
      name: "position",
      type: { type: "nested", schema: foxglove_Point2 },
      description: "Center of the circle in 2D image coordinates",
    },
    {
      name: "diameter",
      type: { type: "primitive", name: "float64" },
      description: "Circle diameter",
    },
    {
      name: "thickness",
      type: { type: "primitive", name: "float64" },
      description: "Line thickness",
    },
    {
      name: "fill_color",
      type: { type: "nested", schema: foxglove_Color },
      description: "Fill color",
    },
    {
      name: "outline_color",
      type: { type: "nested", schema: foxglove_Color },
      description: "Outline color",
    },
  ],
};

const foxglove_PointsAnnotationType: FoxgloveEnumSchema = {
  type: "enum",
  name: "PointsAnnotationType",
  description: "Type of points annotation",
  protobufParentMessageName: "PointsAnnotation",
  protobufEnumName: "Type",
  values: [
    { name: "UNKNOWN", value: 0 },
    { name: "POINTS", value: 1 },
    { name: "LINE_LOOP", value: 2 },
    { name: "LINE_STRIP", value: 3 },
    { name: "LINE_LIST", value: 4 },
  ],
};

const foxglove_PointsAnnotation: FoxgloveMessageSchema = {
  type: "message",
  name: "PointsAnnotation",
  description: "An array of points on a 2D image",
  fields: [
    {
      name: "timestamp",
      type: { type: "primitive", name: "time" },
      description: "Timestamp of annotation",
    },
    {
      name: "type",
      type: { type: "enum", enum: foxglove_PointsAnnotationType },
      description: "Type of points annotation to draw",
    },
    {
      name: "points",
      type: { type: "nested", schema: foxglove_Point2 },
      description: "Points in 2D image coordinates",
      array: true,
    },
    {
      name: "outline_colors",
      type: { type: "nested", schema: foxglove_Color },
      description: "Outline colors",
      array: true,
    },
    {
      name: "fill_color",
      type: { type: "nested", schema: foxglove_Color },
      description: "Fill color",
    },
  ],
};

const foxglove_ImageAnnotations: FoxgloveMessageSchema = {
  type: "message",
  name: "ImageAnnotations",
  description: "Array of annotations for a 2D image",
  fields: [
    {
      name: "circles",
      type: { type: "nested", schema: foxglove_CircleAnnotation },
      description: "Circle annotations",
      array: true,
    },
    {
      name: "points",
      type: { type: "nested", schema: foxglove_PointsAnnotation },
      description: "Points annotations",
      array: true,
    },
  ],
};

const foxglove_PositionCovarianceType: FoxgloveEnumSchema = {
  type: "enum",
  name: "PositionCovarianceType",
  description: "Type of position covariance",
  protobufParentMessageName: "LocationFix",
  protobufEnumName: "PositionCovarianceType",
  values: [
    { name: "UNKNOWN", value: 0 },
    { name: "APPROXIMATED", value: 1 },
    { name: "DIAGONAL_KNOWN", value: 2 },
    { name: "KNOWN", value: 3 },
  ],
};

const foxglove_LocationFix: FoxgloveMessageSchema = {
  type: "message",
  name: "LocationFix",
  description: "A navigation satellite fix for any Global Navigation Satellite System",
  fields: [
    {
      name: "latitude",
      type: { type: "primitive", name: "float64" },
      description: "Latitude in degrees",
    },
    {
      name: "longitude",
      type: { type: "primitive", name: "float64" },
      description: "Longitude in degrees",
    },
    {
      name: "altitude",
      type: { type: "primitive", name: "float64" },
      description: "Altitude in meters",
    },
    {
      name: "position_covariance",
      type: { type: "primitive", name: "float64" },
      description:
        "Position covariance (m^2) defined relative to a tangential plane through the reported position. The components are East, North, and Up (ENU), in row-major order.",
      array: 9,
    },
    {
      name: "position_covariance_type",
      type: { type: "enum", enum: foxglove_PositionCovarianceType },
      description:
        "If `position_covariance` is available, `position_covariance_type` must be set to indicate the type of covariance.",
    },
  ],
};

const foxglove_LogLevel: FoxgloveEnumSchema = {
  type: "enum",
  name: "LogLevel",
  description: "Log level",
  protobufParentMessageName: "Log",
  protobufEnumName: "Level",
  values: [
    { name: "UNKNOWN", value: 0 },
    { name: "DEBUG", value: 1 },
    { name: "INFO", value: 2 },
    { name: "WARNING", value: 3 },
    { name: "ERROR", value: 4 },
    { name: "FATAL", value: 5 },
  ],
};

const foxglove_Log: FoxgloveMessageSchema = {
  type: "message",
  name: "Log",
  description: "A log message",
  fields: [
    {
      name: "timestamp",
      type: { type: "primitive", name: "time" },
      description: "Timestamp of log message",
    },
    {
      name: "level",
      type: { type: "enum", enum: foxglove_LogLevel },
      description: "Log level",
    },
    {
      name: "message",
      type: { type: "primitive", name: "string" },
      description: "Log message",
    },
    {
      name: "name",
      type: { type: "primitive", name: "string" },
      description: "Process or node name",
    },
    {
      name: "file",
      type: { type: "primitive", name: "string" },
      description: "Filename",
    },
    {
      name: "line",
      type: { type: "primitive", name: "uint32" },
      description: "Line number in the file",
    },
  ],
};

const foxglove_PointCloud: FoxgloveMessageSchema = {
  type: "message",
  name: "PointCloud",
  description:
    "A collection of N-dimensional points, which may contain additional fields with information like normals, intensity, etc.",
  fields: [
    {
      name: "timestamp",
      type: { type: "primitive", name: "time" },
      description: "Timestamp of point cloud",
    },
    {
      name: "frame_id",
      type: { type: "primitive", name: "string" },
      description: "Frame of reference",
    },
    {
      name: "pose",
      type: { type: "nested", schema: foxglove_Pose },
      description: "The origin of the point cloud relative to the frame of reference",
    },
    {
      name: "point_stride",
      type: { type: "primitive", name: "uint32" },
      description: "Number of bytes between points in the `data`",
    },
    {
      name: "fields",
      type: { type: "nested", schema: foxglove_PackedElementField },
      array: true,
      description: "Fields in the `data`",
    },
    {
      name: "data",
      type: { type: "primitive", name: "bytes" },
      description: "Point data, interpreted using `fields`",
    },
  ],
};

const foxglove_LaserScan: FoxgloveMessageSchema = {
  type: "message",
  name: "LaserScan",
  description: "A single scan from a planar laser range-finder",
  fields: [
    {
      name: "timestamp",
      type: { type: "primitive", name: "time" },
      description: "Timestamp of scan",
    },
    {
      name: "frame_id",
      type: { type: "primitive", name: "string" },
      description: "Frame of reference",
    },
    {
      name: "pose",
      type: { type: "nested", schema: foxglove_Pose },
      description:
        "Origin of scan relative to frame of reference; points are positioned in the x-y plane relative to this origin; angles are interpreted as counterclockwise rotations around the z axis with 0 rad being in the +x direction",
    },
    {
      name: "start_angle",
      type: { type: "primitive", name: "float64" },
      description: "Bearing of first point, in radians",
    },
    {
      name: "end_angle",
      type: { type: "primitive", name: "float64" },
      description: "Bearing of last point, in radians",
    },
    {
      name: "ranges",
      type: { type: "primitive", name: "float64" },
      description:
        "Distance of detections from origin; assumed to be at equally-spaced angles between `start_angle` and `end_angle`",
      array: true,
    },
    {
      name: "intensities",
      type: { type: "primitive", name: "float64" },
      description: "Intensity of detections",
      array: true,
    },
  ],
};

export const foxgloveMessageSchemas = {
  ArrowMarker: foxglove_ArrowMarker,
  CameraCalibration: foxglove_CameraCalibration,
  CircleAnnotation: foxglove_CircleAnnotation,
  Color: foxglove_Color,
  CompressedImage: foxglove_CompressedImage,
  CubeMarker: foxglove_CubeMarker,
  CylinderMarker: foxglove_CylinderMarker,
  PackedElementField: foxglove_PackedElementField,
  FrameTransform: foxglove_FrameTransform,
  GeoJSON: foxglove_GeoJSON,
  Grid: foxglove_Grid,
  ImageAnnotations: foxglove_ImageAnnotations,
  KeyValuePair: foxglove_KeyVauePair,
  LaserScan: foxglove_LaserScan,
  LineMarker: foxglove_LineMarker,
  LocationFix: foxglove_LocationFix,
  Log: foxglove_Log,
  MarkerDeletion: foxglove_MarkerDeletion,
  Markers: foxglove_Markers,
  ModelMarker: foxglove_ModelMarker,
  Point2: foxglove_Point2,
  Point3: foxglove_Point3,
  PointCloud: foxglove_PointCloud,
  PointsAnnotation: foxglove_PointsAnnotation,
  Pose: foxglove_Pose,
  PoseInFrame: foxglove_PoseInFrame,
  PosesInFrame: foxglove_PosesInFrame,
  Quaternion: foxglove_Quaternion,
  RawImage: foxglove_RawImage,
  SphereMarker: foxglove_SphereMarker,
  TextMarker: foxglove_TextMarker,
  Transform: foxglove_Transform,
  TrianglesMarker: foxglove_TrianglesMarker,
  Vector2: foxglove_Vector2,
  Vector3: foxglove_Vector3,
};

export const foxgloveEnumSchemas = {
  LineType: foxglove_LineType,
  LogLevel: foxglove_LogLevel,
  MarkerDeletionType: foxglove_MarkerDeletionType,
  NumericType: foxglove_NumericType,
  PointsAnnotationType: foxglove_PointsAnnotationType,
  PositionCovarianceType: foxglove_PositionCovarianceType,
  TrianglesType: foxglove_TrianglesType,
};<|MERGE_RESOLUTION|>--- conflicted
+++ resolved
@@ -160,7 +160,6 @@
   ],
 };
 
-<<<<<<< HEAD
 const foxglove_KeyVauePair: FoxgloveMessageSchema = {
   type: "message",
   name: "KeyValuePair",
@@ -677,10 +676,7 @@
   ],
 };
 
-export const foxglove_CameraCalibration: FoxgloveMessageSchema = {
-=======
 const foxglove_CameraCalibration: FoxgloveMessageSchema = {
->>>>>>> 0cb33800
   type: "message",
   name: "CameraCalibration",
   description: "Camera calibration parameters",
