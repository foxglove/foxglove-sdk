import assert from "assert";
import fs from "node:fs/promises";
import { parse as parseToml, stringify as stringifyToml, TomlTable } from "smol-toml";

import { FoxgloveEnumSchema, FoxgloveMessageSchema, FoxglovePrimitive } from "./types";

function primitiveToRust(type: FoxglovePrimitive) {
  switch (type) {
    case "int32":
      return "i32";
    case "uint32":
      return "u32";
    case "boolean":
      return "bool";
    case "float64":
      return "f64";
    case "string":
      return "FoxgloveString";
    case "bytes":
      assert(false, "bytes not supported by primitiveToRust");
  }
}

function formatComment(comment: string) {
  return comment
    .split("\n")
    .map((line) => `/// ${line}`)
    .join("\n");
}

function escapeId(id: string) {
  return id === "type" ? `r#${id}` : id;
}

function toSnakeCase(name: string) {
  const snakeName = name.replace(/([A-Z])/g, "_$1").toLowerCase();
  return snakeName.startsWith("_") ? snakeName.substring(1) : snakeName;
}

function toTitleCase(name: string) {
  return name.toLowerCase().replace(/(?:^|_)([a-z])/g, (_, letter: string) => letter.toUpperCase());
}

<<<<<<< HEAD
// We use special FoxgloveTimestamp and FoxgloveDuration types for the time and duration fields.
function shouldGenerateRustType(schema: FoxgloveMessageSchema): boolean {
  return schema.name !== "Timestamp" && schema.name !== "Duration";
=======
function rustEnumName(name: string) {
  return `Foxglove${name}`;
}

/**
 * Identical to the name, but GeoJSON is renamed to GeoJson in all lanaguages
 */
function rustMessageSchemaName(name: string): string {
  return name.replace("JSON", "Json");
>>>>>>> 672c604e
}

export function generateRustTypes(
  schemas: readonly FoxgloveMessageSchema[],
  enums: readonly FoxgloveEnumSchema[],
): string {
  const schemaStructs = schemas.filter(shouldGenerateRustType).map((schema) => {
    const { fields, description } = schema;
    const name = rustMessageSchemaName(schema.name);
    const snakeName = toSnakeCase(name);
    return `\
${formatComment(description)}
#[repr(C)]
pub struct ${name} {
  ${fields
    .flatMap((field) => {
      const comment = formatComment(field.description);
      const identName = escapeId(toSnakeCase(field.name));
      let fieldType: string;
      let fieldHasLen = false;
      switch (field.type.type) {
        case "primitive":
          if (field.type.name === "bytes") {
            fieldType = "*const c_uchar";
            fieldHasLen = true;
          } else {
            fieldType = primitiveToRust(field.type.name);
          }
          break;
        case "enum":
          fieldType = rustEnumName(field.type.enum.name);
          break;
        case "nested":
<<<<<<< HEAD
          if (field.type.schema.name === "Timestamp") {
            fieldType = "FoxgloveTimestamp";
          } else if (field.type.schema.name === "Duration") {
            fieldType = "FoxgloveDuration";
          } else {
            fieldType = field.type.schema.name.replace("JSON", "Json");
          }
=======
          fieldType = rustMessageSchemaName(field.type.schema.name);
>>>>>>> 672c604e
          break;
      }
      const lines: string[] = [comment];
      if (typeof field.array === "number") {
        lines.push(`pub ${identName}: [${fieldType}; ${field.array}],`);
        if (fieldHasLen) {
          lines.push(`pub ${identName}_len: [usize; ${field.array}],`);
        }
      } else if (field.array === true) {
        lines.push(`pub ${identName}: *const ${fieldType},`);
        if (fieldHasLen) {
          lines.push(`pub ${identName}_len: *const usize,`);
        }
        lines.push(`pub ${identName}_count: usize,`);
      } else {
        if (field.type.type === "nested") {
          fieldType = `*const ${fieldType}`;
        }
        lines.push(`pub ${identName}: ${fieldType},`);
        if (fieldHasLen) {
          lines.push(`pub ${identName}_len: usize,`);
        }
      }
      return lines.join("\n");
    })
    .join("\n\n")}
}

impl ${name} {
  /// Create a new typed channel, and return an owned raw channel pointer to it.
  ///
  /// # Safety
  /// We're trusting the caller that the channel will only be used with this type T.
  #[unsafe(no_mangle)]
  pub unsafe extern "C" fn foxglove_channel_create_${snakeName}(
      topic: FoxgloveString,
      context: *const FoxgloveContext,
      channel: *mut *const FoxgloveChannel,
  ) -> FoxgloveError {
      if channel.is_null() {
          tracing::error!("channel cannot be null");
          return FoxgloveError::ValueError;
      }
      unsafe {
          let result = do_foxglove_channel_create::<foxglove::schemas::${name}>(topic, context);
          result_to_c(result, channel)
      }
  }
}

impl BorrowToNative for ${name} {
  type NativeType = foxglove::schemas::${name};

  unsafe fn borrow_to_native(&self, #[allow(unused_mut, unused_variables)] mut arena: Pin<&mut Arena>) -> Result<ManuallyDrop<Self::NativeType>, foxglove::FoxgloveError> {
    ${fields
      .flatMap((field) => {
        const fieldName = escapeId(toSnakeCase(field.name));
        if (
          field.array != undefined &&
          typeof field.array !== "number" &&
          field.type.type === "nested"
        ) {
          return [
            `let ${fieldName} = unsafe { arena.as_mut().map(self.${fieldName}, self.${fieldName}_count)? };`,
          ];
        }
        switch (field.type.type) {
          case "primitive":
            if (field.type.name === "string") {
              return [
                `let ${fieldName} = unsafe { string_from_raw(self.${fieldName}.as_ptr() as *const _, self.${fieldName}.len(), "${field.name}")? };`,
              ];
            }
            return [];
          case "nested":
            if (field.type.schema.name === "Timestamp" || field.type.schema.name === "Duration") {
              return [];
            }
            return [
              `let ${fieldName} = unsafe { self.${fieldName}.as_ref().map(|m| m.borrow_to_native(arena.as_mut())) }.transpose()?;`,
            ];
          case "enum":
            return [];
        }
      })
      .join("\n    ")}

    Ok(ManuallyDrop::new(foxglove::schemas::${name} {
    ${fields
      .map((field) => {
        const fieldName = escapeId(toSnakeCase(field.name));
        if (field.array != undefined) {
          if (typeof field.array === "number") {
            assert(field.type.type === "primitive", `unsupported array type: ${field.type.type}`);
            return `${fieldName}: ManuallyDrop::into_inner(unsafe { vec_from_raw(self.${fieldName}.as_ptr() as *mut ${primitiveToRust(field.type.name)}, self.${fieldName}.len()) })`;
          } else {
            if (field.type.type === "nested") {
              return `${fieldName}: ManuallyDrop::into_inner(${fieldName})`;
            } else if (field.type.type === "primitive") {
              assert(field.type.name !== "bytes");
              return `${fieldName}: ManuallyDrop::into_inner(unsafe { vec_from_raw(self.${fieldName} as *mut ${primitiveToRust(field.type.name)}, self.${fieldName}_count) })`;
            } else {
              throw Error(`unsupported array type: ${field.type.type}`);
            }
          }
        }
        switch (field.type.type) {
          case "primitive":
            if (field.type.name === "string") {
              return `${fieldName}: ManuallyDrop::into_inner(${fieldName})`;
            } else if (field.type.name === "bytes") {
              return `${fieldName}: ManuallyDrop::into_inner(unsafe { bytes_from_raw(self.${fieldName}, self.${fieldName}_len) })`;
            }
            return `${fieldName}: self.${fieldName}`;
          case "enum":
            return `${fieldName}: self.${fieldName} as i32`;
          case "nested":
            if (field.type.schema.name === "Timestamp" || field.type.schema.name === "Duration") {
              return `${fieldName}: unsafe { self.${fieldName}.as_ref() }.map(|&m| m.into())`;
            }
            return `${fieldName}: ${fieldName}.map(ManuallyDrop::into_inner)`;
        }
      })
      .join(",\n        ")}
    }))
  }
}

/// Log a ${name} message to a channel.
///
/// # Safety
/// The channel must have been created for this type with foxglove_channel_create_${snakeName}.
#[unsafe(no_mangle)]
pub extern "C" fn foxglove_channel_log_${snakeName}(channel: Option<&FoxgloveChannel>, msg: Option<&${name}>, log_time: Option<&u64>) -> FoxgloveError {
  let mut arena = pin!(Arena::new());
  let arena_pin = arena.as_mut();
  // Safety: we're borrowing from the msg, but discard the borrowed message before returning
  match unsafe { ${name}::borrow_option_to_native(msg, arena_pin) } {
    Ok(msg) => {
      // Safety: this casts channel back to a typed channel for type of msg, it must have been created for this type.
      log_msg_to_channel(channel, &*msg, log_time)
    },
    Err(e) => {
      tracing::error!("${name}: {}", e);
      e.into()
    }
  }
}
`;
  });

  const imports = [
    "use std::ffi::c_uchar;",
    "use std::mem::ManuallyDrop;",
    "use std::pin::{pin, Pin};",
    "",
    "use crate::{FoxgloveString, FoxgloveError, FoxgloveChannel, FoxgloveContext, FoxgloveTimestamp, FoxgloveDuration, log_msg_to_channel, result_to_c, do_foxglove_channel_create};",
    "use crate::arena::{Arena, BorrowToNative};",
    "use crate::util::{bytes_from_raw, string_from_raw, vec_from_raw};",
  ];

  const enumDefs = enums.map((enumSchema) => {
    return `
    #[derive(Clone, Copy, Debug)]
    #[repr(i32)]
    pub enum ${rustEnumName(enumSchema.name)} {
      ${enumSchema.values.map((value) => `${toTitleCase(value.name)} = ${value.value},`).join("\n")}
    }`;
  });

  const outputSections = [
    "// Generated by https://github.com/foxglove/foxglove-sdk",

    imports.join("\n"),

    enumDefs.join("\n"),

    ...schemaStructs,
    "",
  ];

  return outputSections.join("\n\n");
}

function assertValidBindgen(
  bindgen: TomlTable,
): asserts bindgen is { export: { rename: TomlTable } } {
  if (
    typeof bindgen.export !== "object" ||
    !("rename" in bindgen.export) ||
    typeof bindgen.export.rename !== "object"
  ) {
    throw new Error("Invalid bindgen.toml file (export.rename definitions missing)");
  }
}

/**
 * Builds the content of the cbindgen.toml config file, based on a manually-written prelude
 * and export renames for generated schema types.
 */
export async function generateBindgenConfig(
  schemas: readonly FoxgloveMessageSchema[],
  enums: readonly FoxgloveEnumSchema[],
  preludeFile: string,
): Promise<string> {
  const comment = `
#
# Generated by https://github.com/foxglove/foxglove-sdk
#
# Do not edit this file directly. Edit the prelude file instead.
#
`;
  const prelude = await fs.readFile(preludeFile, "utf-8");

  const bindgenToml = parseToml(prelude);
  assertValidBindgen(bindgenToml);

  schemas.forEach((schema) => {
    const sourceName = rustMessageSchemaName(schema.name);
    const exportName = `foxglove_${toSnakeCase(sourceName)}`;
    if (sourceName in bindgenToml.export.rename) {
      throw new Error(`Duplicate name in rename section: ${sourceName}`);
    }
    bindgenToml.export.rename[sourceName] = exportName;
  });

  enums.forEach((enumSchema) => {
    const sourceName = rustEnumName(enumSchema.name);
    const exportName = toSnakeCase(sourceName);
    if (sourceName in bindgenToml.export.rename) {
      throw new Error(`Duplicate name in rename section: ${sourceName}`);
    }
    bindgenToml.export.rename[sourceName] = exportName;
  });

  return comment + "\n" + stringifyToml(bindgenToml);
}<|MERGE_RESOLUTION|>--- conflicted
+++ resolved
@@ -41,11 +41,11 @@
   return name.toLowerCase().replace(/(?:^|_)([a-z])/g, (_, letter: string) => letter.toUpperCase());
 }
 
-<<<<<<< HEAD
 // We use special FoxgloveTimestamp and FoxgloveDuration types for the time and duration fields.
 function shouldGenerateRustType(schema: FoxgloveMessageSchema): boolean {
   return schema.name !== "Timestamp" && schema.name !== "Duration";
-=======
+}
+
 function rustEnumName(name: string) {
   return `Foxglove${name}`;
 }
@@ -55,7 +55,6 @@
  */
 function rustMessageSchemaName(name: string): string {
   return name.replace("JSON", "Json");
->>>>>>> 672c604e
 }
 
 export function generateRustTypes(
@@ -89,17 +88,13 @@
           fieldType = rustEnumName(field.type.enum.name);
           break;
         case "nested":
-<<<<<<< HEAD
           if (field.type.schema.name === "Timestamp") {
             fieldType = "FoxgloveTimestamp";
           } else if (field.type.schema.name === "Duration") {
             fieldType = "FoxgloveDuration";
           } else {
-            fieldType = field.type.schema.name.replace("JSON", "Json");
+            fieldType = rustMessageSchemaName(field.type.schema.name);
           }
-=======
-          fieldType = rustMessageSchemaName(field.type.schema.name);
->>>>>>> 672c604e
           break;
       }
       const lines: string[] = [comment];
