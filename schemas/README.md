--- conflicted
+++ resolved
@@ -1088,7 +1088,6 @@
 <td>
 
 Grid cell data, interpreted using `fields`, in row-major (y-major) order — values fill each row from left to right along the X axis, with rows ordered from top to bottom along the Y axis, starting at the bottom-left corner when viewed from +Z looking towards -Z with identity orientations
-<<<<<<< HEAD
 
 </td>
 </tr>
@@ -1243,9 +1242,7 @@
 </td>
 <td>
 
-Grid cell data, interpreted using `fields`, in row-major (y-major) order — values fill each row from left to right along the X axis, with rows ordered from top to bottom along the Y axis, starting at the bottom-left corner when viewed from +Z looking towards -Z with identity orientations
-=======
->>>>>>> 5bc6979a
+Grid cell data, interpreted using `fields`, in depth-major, row-major (Z-Y-X) order — values fill each row from left to right along the X axis, with rows ordered from top to bottom along the Y axis, starting at the bottom-left corner when viewed from +Z looking towards -Z with identity orientations
 
 </td>
 </tr>
