{
  "name": "foxglove-sdk",
  "private": true,
  "packageManager": "yarn@4.6.0",
  "workspaces": [
    "typescript/*",
    "python/playground"
  ],
  "scripts": {
    "build": "tsc -b",
    "bump-sdk-version": "ts-node ./scripts/bumpSdkVersion.ts",
    "clean": "ts-node ./scripts/generate.ts --clean",
    "generate": "ts-node ./scripts/generate.ts",
    "lint:ci": "eslint .",
    "lint": "eslint --fix .",
    "run-python-sdk-examples": "ts-node ./scripts/runPythonSdkExamples.ts --install-sdk-from-path",
    "test": "jest"
  },
  "devDependencies": {
    "@foxglove/eslint-plugin": "2.1.0",
    "@foxglove/omgidl-parser": "^0.2.0",
    "@foxglove/rosmsg": "^5.0.0",
    "@foxglove/tsconfig": "2.0.0",
    "@types/glob": "^8.1.0",
    "@types/jest": "29.5.14",
    "@types/node": "22.13.0",
    "@types/semver": "^7",
<<<<<<< HEAD
    "@typescript-eslint/eslint-plugin": "8.41.0",
    "@typescript-eslint/parser": "8.41.0",
=======
>>>>>>> 6866512f
    "ajv": "^8.12.0",
    "commander": "^10.0.0",
    "eslint": "9.34.0",
    "glob": "^10.3.10",
    "globals": "^15.14.0",
    "jest": "29.7.0",
    "prettier": "^3.6.2",
    "prettier-plugin-toml": "^2.0.1",
    "protobufjs": "^7.2.5",
    "rimraf": "^6.0.1",
    "semver": "^7.7.1",
    "smol-toml": "^1.4.1",
    "ts-jest": "29.2.5",
    "ts-node": "^10.9.2",
    "typescript": "5.9.2",
    "typescript-eslint": "^8.42.0"
  }
}<|MERGE_RESOLUTION|>--- conflicted
+++ resolved
@@ -25,11 +25,6 @@
     "@types/jest": "29.5.14",
     "@types/node": "22.13.0",
     "@types/semver": "^7",
-<<<<<<< HEAD
-    "@typescript-eslint/eslint-plugin": "8.41.0",
-    "@typescript-eslint/parser": "8.41.0",
-=======
->>>>>>> 6866512f
     "ajv": "^8.12.0",
     "commander": "^10.0.0",
     "eslint": "9.34.0",
