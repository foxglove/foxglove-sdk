--- conflicted
+++ resolved
@@ -3,12 +3,8 @@
 members = [
   "c",
   "rust/foxglove",
-<<<<<<< HEAD
-  "rust/foxglove-proto-gen",
   "rust/foxglove_derive",
-=======
   "rust/foxglove_proto_gen",
->>>>>>> 879c486d
   "rust/examples/*",
   "python/foxglove-sdk",
 ]
