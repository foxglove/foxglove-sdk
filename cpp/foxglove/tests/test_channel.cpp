#include <foxglove/channel.hpp>
#include <foxglove/error.hpp>

#include <catch2/catch_test_macros.hpp>
#include <catch2/matchers/catch_matchers_string.hpp>

#include <string>

using Catch::Matchers::ContainsSubstring;
using Catch::Matchers::Equals;

TEST_CASE("topic is not valid utf-8") {
  auto channel =
    foxglove::RawChannel::create(std::string("\x80\x80\x80\x80"), "json", std::nullopt);
  REQUIRE(!channel.has_value());
  REQUIRE(channel.error() == foxglove::FoxgloveError::Utf8Error);
}

TEST_CASE("duplicate topic") {
<<<<<<< HEAD
  auto channel = foxglove::RawChannel::create("test", "json", std::nullopt);
  REQUIRE(channel.has_value());
  auto channel2 = foxglove::RawChannel::create("test", "json", std::nullopt);
=======
  auto context = foxglove::Context::create();
  auto channel = foxglove::Channel::create("test", "json", std::nullopt, context);
  REQUIRE(channel.has_value());
  auto channel2 = foxglove::Channel::create("test", "json", std::nullopt, context);
>>>>>>> 06e4ac11
  REQUIRE(channel2.has_value());
  REQUIRE(channel.value().id() == channel2.value().id());
  auto channel3 = foxglove::Channel::create("test", "msgpack", std::nullopt, context);
  REQUIRE(channel3.has_value());
  REQUIRE(channel.value().id() != channel3.value().id());
}<|MERGE_RESOLUTION|>--- conflicted
+++ resolved
@@ -17,19 +17,13 @@
 }
 
 TEST_CASE("duplicate topic") {
-<<<<<<< HEAD
-  auto channel = foxglove::RawChannel::create("test", "json", std::nullopt);
+  auto context = foxglove::Context::create();
+  auto channel = foxglove::RawChannel::create("test", "json", std::nullopt, context);
   REQUIRE(channel.has_value());
-  auto channel2 = foxglove::RawChannel::create("test", "json", std::nullopt);
-=======
-  auto context = foxglove::Context::create();
-  auto channel = foxglove::Channel::create("test", "json", std::nullopt, context);
-  REQUIRE(channel.has_value());
-  auto channel2 = foxglove::Channel::create("test", "json", std::nullopt, context);
->>>>>>> 06e4ac11
+  auto channel2 = foxglove::RawChannel::create("test", "json", std::nullopt, context);
   REQUIRE(channel2.has_value());
   REQUIRE(channel.value().id() == channel2.value().id());
-  auto channel3 = foxglove::Channel::create("test", "msgpack", std::nullopt, context);
+  auto channel3 = foxglove::RawChannel::create("test", "msgpack", std::nullopt, context);
   REQUIRE(channel3.has_value());
   REQUIRE(channel.value().id() != channel3.value().id());
 }