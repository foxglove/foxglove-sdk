--- conflicted
+++ resolved
@@ -1,10 +1,7 @@
 #include <foxglove-c/foxglove-c.h>
 #include <foxglove/channel.hpp>
-<<<<<<< HEAD
 #include <foxglove/context.hpp>
-=======
 #include <foxglove/error.hpp>
->>>>>>> 6bb419c9
 #include <foxglove/server.hpp>
 
 #include <catch2/catch_test_macros.hpp>
@@ -72,8 +69,8 @@
 }
 
 TEST_CASE("Log a message with and without metadata") {
-  foxglove::Context context;
-  foxglove::WebSocketServerOptions options(context);
+  auto context = foxglove::Context::create();
+  foxglove::WebSocketServerOptions options{context : context};
   options.name = "unit-test";
   options.host = "127.0.0.1";
   options.port = 0;
@@ -82,13 +79,9 @@
   auto& server = serverResult.value();
   REQUIRE(server.port() != 0);
 
-<<<<<<< HEAD
-  foxglove::Channel channel{"example", "json", std::nullopt, context};
-=======
-  auto channelResult = foxglove::Channel::create("example", "json", std::nullopt);
+  auto channelResult = foxglove::Channel::create("example", "json", std::nullopt, context);
   REQUIRE(channelResult.has_value());
   auto channel = std::move(channelResult.value());
->>>>>>> 6bb419c9
   const std::array<uint8_t, 3> data = {1, 2, 3};
   REQUIRE(
     channel.log(reinterpret_cast<const std::byte*>(data.data()), data.size()) ==
@@ -101,7 +94,7 @@
 }
 
 TEST_CASE("Subscribe and unsubscribe callbacks") {
-  foxglove::Context context;
+  auto context = foxglove::Context::create();
   std::mutex mutex;
   std::condition_variable cv;
   // the following variables are protected by the mutex:
@@ -111,7 +104,7 @@
 
   std::unique_lock lock{mutex};
 
-  foxglove::WebSocketServerOptions options(context);
+  foxglove::WebSocketServerOptions options{context : context};
   options.name = "unit-test";
   options.host = "127.0.0.1";
   options.port = 0;
@@ -132,13 +125,9 @@
 
   foxglove::Schema schema;
   schema.name = "ExampleSchema";
-<<<<<<< HEAD
-  foxglove::Channel channel{"example", "json", schema, context};
-=======
-  auto channelResult = foxglove::Channel::create("example", "json", schema);
+  auto channelResult = foxglove::Channel::create("example", "json", schema, context);
   REQUIRE(channelResult.has_value());
   auto channel = std::move(channelResult.value());
->>>>>>> 6bb419c9
 
   WebSocketClient client;
   client.clear_access_channels(websocketpp::log::alevel::all);
@@ -223,7 +212,7 @@
 }
 
 TEST_CASE("Client advertise/publish callbacks") {
-  foxglove::Context context;
+  auto context = foxglove::Context::create();
   std::mutex mutex;
   std::condition_variable cv;
   // the following variables are protected by the mutex:
@@ -233,7 +222,7 @@
 
   std::unique_lock lock{mutex};
 
-  foxglove::WebSocketServerOptions options(context);
+  foxglove::WebSocketServerOptions options{context : context};
   options.name = "unit-test";
   options.host = "127.0.0.1";
   options.port = 0;
