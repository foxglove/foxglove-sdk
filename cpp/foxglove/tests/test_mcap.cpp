--- conflicted
+++ resolved
@@ -1,9 +1,6 @@
 #include <foxglove/channel.hpp>
-<<<<<<< HEAD
 #include <foxglove/context.hpp>
-=======
 #include <foxglove/error.hpp>
->>>>>>> 6bb419c9
 #include <foxglove/mcap.hpp>
 
 #include <catch2/catch_test_macros.hpp>
@@ -130,21 +127,24 @@
 
 TEST_CASE("different contexts") {
   FileCleanup cleanup("test.mcap");
-  foxglove::Context context1;
-  foxglove::Context context2;
-
-  foxglove::McapWriterOptions options(context1);
-  options.path = "test.mcap";
-  foxglove::McapWriter writer(options);
+  auto context1 = foxglove::Context::create();
+  auto context2 = foxglove::Context::create();
+
+  foxglove::McapWriterOptions options{context : context1};
+  options.path = "test.mcap";
+  auto writer = foxglove::McapWriter::create(options);
+  REQUIRE(writer.has_value());
 
   // Write message, but on default global context
   foxglove::Schema schema;
   schema.name = "ExampleSchema";
-  foxglove::Channel channel{"example1", "json", schema, context2};
-  std::string data = "Hello, world!";
-  channel.log(reinterpret_cast<const std::byte*>(data.data()), data.size());
-
-  writer.close();
+  auto channelResult = foxglove::Channel::create("example1", "json", schema, context2);
+  REQUIRE(channelResult.has_value());
+  auto channel = std::move(channelResult.value());
+  std::string data = "Hello, world!";
+  channel.log(reinterpret_cast<const std::byte*>(data.data()), data.size());
+
+  writer->close();
 
   // Check if test.mcap file exists
   REQUIRE(std::filesystem::exists("test.mcap"));
@@ -156,9 +156,9 @@
 
 TEST_CASE("specify profile") {
   FileCleanup cleanup("test.mcap");
-  foxglove::Context context;
-
-  foxglove::McapWriterOptions options(context);
+  auto context = foxglove::Context::create();
+
+  foxglove::McapWriterOptions options{context : context};
   options.path = "test.mcap";
   options.profile = "test_profile";
   auto writer = foxglove::McapWriter::create(options);
@@ -167,13 +167,9 @@
   // Write message
   foxglove::Schema schema;
   schema.name = "ExampleSchema";
-<<<<<<< HEAD
-  foxglove::Channel channel{"example1", "json", schema, context};
-=======
-  auto channelResult = foxglove::Channel::create("example1", "json", schema);
+  auto channelResult = foxglove::Channel::create("example1", "json", schema, context);
   REQUIRE(channelResult.has_value());
   auto& channel = channelResult.value();
->>>>>>> 6bb419c9
   std::string data = "Hello, world!";
   channel.log(reinterpret_cast<const std::byte*>(data.data()), data.size());
 
@@ -189,9 +185,9 @@
 
 TEST_CASE("zstd compression") {
   FileCleanup cleanup("test.mcap");
-  foxglove::Context context;
-
-  foxglove::McapWriterOptions options(context);
+  auto context = foxglove::Context::create();
+
+  foxglove::McapWriterOptions options{context : context};
   options.path = "test.mcap";
   options.compression = foxglove::McapCompression::Zstd;
   options.chunkSize = 10000;
@@ -202,13 +198,9 @@
   // Write message
   foxglove::Schema schema;
   schema.name = "ExampleSchema";
-<<<<<<< HEAD
-  foxglove::Channel channel{"example2", "json", schema, context};
-=======
-  auto channelResult = foxglove::Channel::create("example2", "json", schema);
-  REQUIRE(channelResult.has_value());
-  auto& channel = channelResult.value();
->>>>>>> 6bb419c9
+  auto channelResult = foxglove::Channel::create("example2", "json", schema, context);
+  REQUIRE(channelResult.has_value());
+  auto channel = std::move(channelResult.value());
   std::string data = "Hello, world!";
   channel.log(reinterpret_cast<const std::byte*>(data.data()), data.size());
 
@@ -224,9 +216,9 @@
 
 TEST_CASE("lz4 compression") {
   FileCleanup cleanup("test.mcap");
-  foxglove::Context context;
-
-  foxglove::McapWriterOptions options(context);
+  auto context = foxglove::Context::create();
+
+  foxglove::McapWriterOptions options{context : context};
   options.path = "test.mcap";
   options.compression = foxglove::McapCompression::Lz4;
   options.chunkSize = 10000;
@@ -237,13 +229,9 @@
   // Write message
   foxglove::Schema schema;
   schema.name = "ExampleSchema";
-<<<<<<< HEAD
-  foxglove::Channel channel{"example3", "json", schema, context};
-=======
-  auto channelResult = foxglove::Channel::create("example3", "json", schema);
+  auto channelResult = foxglove::Channel::create("example3", "json", schema, context);
   REQUIRE(channelResult.has_value());
   auto& channel = channelResult.value();
->>>>>>> 6bb419c9
   std::string data = "Hello, world!";
   channel.log(reinterpret_cast<const std::byte*>(data.data()), data.size());
 
@@ -260,9 +248,9 @@
 
 TEST_CASE("Channel can outlive Schema") {
   FileCleanup cleanup("test.mcap");
-  foxglove::Context context;
-
-  foxglove::McapWriterOptions options(context);
+  auto context = foxglove::Context::create();
+
+  foxglove::McapWriterOptions options{context : context};
   options.path = "test.mcap";
   auto writer = foxglove::McapWriter::create(options);
   REQUIRE(writer.has_value());
@@ -276,12 +264,8 @@
     std::string data = "FAKESCHEMA";
     schema.data = reinterpret_cast<const std::byte*>(data.data());
     schema.dataLen = data.size();
-<<<<<<< HEAD
-    channel = foxglove::Channel{"example", "json", schema, context};
-=======
-    auto result = foxglove::Channel::create("example", "json", schema);
+    auto result = foxglove::Channel::create("example", "json", schema, context);
     REQUIRE(result.has_value());
->>>>>>> 6bb419c9
     // Channel should copy the schema, so this modification has no effect on the output
     data[2] = 'I';
     data[3] = 'L';
