#include <foxglove-c/foxglove-c.h>
#include <foxglove/channel.hpp>
#include <foxglove/context.hpp>
#include <foxglove/error.hpp>

namespace foxglove {

FoxgloveResult<Channel> Channel::create(
  const std::string& topic, const std::string& messageEncoding, std::optional<Schema> schema,
  Context context
) {
  foxglove_schema cSchema = {};
  if (schema) {
    cSchema.name = {schema->name.data(), schema->name.length()};
    cSchema.encoding = {schema->encoding.data(), schema->encoding.length()};
    cSchema.data = reinterpret_cast<const uint8_t*>(schema->data);
    cSchema.data_len = schema->dataLen;
  }
  const foxglove_channel* channel = nullptr;
  foxglove_error error = foxglove_channel_create(
<<<<<<< HEAD
    topic.data(), messageEncoding.data(), schema ? &cSchema : nullptr, context.get_inner(), &channel
=======
    {topic.data(), topic.length()},
    {messageEncoding.data(), messageEncoding.length()},
    schema ? &cSchema : nullptr,
    &channel
>>>>>>> 87d26f42
  );
  if (error != foxglove_error::FOXGLOVE_ERROR_OK || channel == nullptr) {
    return foxglove::unexpected(FoxgloveError(error));
  }
  return Channel(channel);
}

Channel::Channel(const foxglove_channel* channel)
    : _impl(channel, foxglove_channel_free) {}

uint64_t Channel::id() const {
  return foxglove_channel_get_id(_impl.get());
}

FoxgloveError Channel::log(const std::byte* data, size_t dataLen, std::optional<uint64_t> logTime) {
  foxglove_error error = foxglove_channel_log(
    _impl.get(), reinterpret_cast<const uint8_t*>(data), dataLen, logTime ? &*logTime : nullptr
  );
  return FoxgloveError(error);
}

}  // namespace foxglove<|MERGE_RESOLUTION|>--- conflicted
+++ resolved
@@ -18,14 +18,11 @@
   }
   const foxglove_channel* channel = nullptr;
   foxglove_error error = foxglove_channel_create(
-<<<<<<< HEAD
-    topic.data(), messageEncoding.data(), schema ? &cSchema : nullptr, context.get_inner(), &channel
-=======
     {topic.data(), topic.length()},
     {messageEncoding.data(), messageEncoding.length()},
     schema ? &cSchema : nullptr,
+    context.get_inner(),
     &channel
->>>>>>> 87d26f42
   );
   if (error != foxglove_error::FOXGLOVE_ERROR_OK || channel == nullptr) {
     return foxglove::unexpected(FoxgloveError(error));
