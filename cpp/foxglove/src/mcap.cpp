--- conflicted
+++ resolved
@@ -9,16 +9,9 @@
   foxglove_internal_register_cpp_wrapper();
 
   foxglove_mcap_options cOptions = {};
-<<<<<<< HEAD
   cOptions.context = options.context.get_inner();
-  cOptions.path = options.path.data();
-  cOptions.path_len = options.path.length();
-  cOptions.profile = options.profile.data();
-  cOptions.profile_len = options.profile.length();
-=======
   cOptions.path = {options.path.data(), options.path.length()};
   cOptions.profile = {options.profile.data(), options.profile.length()};
->>>>>>> 87d26f42
   // TODO FG-11215: generate the enum for C++ from the C enum
   // so this is guaranteed to never get out of sync
   cOptions.compression = static_cast<foxglove_mcap_compression>(options.compression);
