--- conflicted
+++ resolved
@@ -1,36 +1,15 @@
 #include <foxglove-c/foxglove-c.h>
-<<<<<<< HEAD
 #include <foxglove/context.hpp>
-=======
 #include <foxglove/error.hpp>
->>>>>>> 6bb419c9
 #include <foxglove/mcap.hpp>
+
 namespace foxglove {
 
-<<<<<<< HEAD
-McapWriterOptions::McapWriterOptions(const Context& context)
-    : context(context.get_inner()) {}
-
-FoxgloveMcapCompression toFoxgloveMcapCompression(McapCompression compression) {
-  switch (compression) {
-    case McapCompression::Zstd:
-      return FoxgloveMcapCompression_Zstd;
-    case McapCompression::Lz4:
-      return FoxgloveMcapCompression_Lz4;
-    default:
-      return FoxgloveMcapCompression_None;
-  }
-}
-
-McapWriter::McapWriter(McapWriterOptions options)
-    : _impl(nullptr, foxglove_mcap_free) {
-=======
 FoxgloveResult<McapWriter> McapWriter::create(const McapWriterOptions& options) {
->>>>>>> 6bb419c9
   foxglove_internal_register_cpp_wrapper();
 
   foxglove_mcap_options cOptions = {};
-  cOptions.context = options.context;
+  cOptions.context = options.context.get_inner();
   cOptions.path = options.path.data();
   cOptions.path_len = options.path.length();
   cOptions.profile = options.profile.data();
