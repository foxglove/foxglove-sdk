#include <foxglove-c/foxglove-c.h>
#include <foxglove/error.hpp>
#include <foxglove/mcap.hpp>

namespace foxglove {

FoxgloveResult<McapWriter> McapWriter::create(const McapWriterOptions& options) {
  foxglove_internal_register_cpp_wrapper();

  foxglove_mcap_options cOptions = {};
<<<<<<< HEAD
  cOptions.path = {options.path.data(), options.path.length()};
  cOptions.profile = {options.profile.data(), options.profile.length()};
  cOptions.compression = toFoxgloveMcapCompression(options.compression);
=======
  cOptions.path = options.path.data();
  cOptions.path_len = options.path.length();
  cOptions.profile = options.profile.data();
  cOptions.profile_len = options.profile.length();
  // TODO FG-11215: generate the enum for C++ from the C enum
  // so this is guaranteed to never get out of sync
  cOptions.compression = static_cast<foxglove_mcap_compression>(options.compression);
>>>>>>> 6bb419c9
  cOptions.chunk_size = options.chunkSize;
  cOptions.use_chunks = options.useChunks;
  cOptions.disable_seeking = options.disableSeeking;
  cOptions.emit_statistics = options.emitStatistics;
  cOptions.emit_summary_offsets = options.emitSummaryOffsets;
  cOptions.emit_message_indexes = options.emitMessageIndexes;
  cOptions.emit_chunk_indexes = options.emitChunkIndexes;
  cOptions.emit_attachment_indexes = options.emitAttachmentIndexes;
  cOptions.emit_metadata_indexes = options.emitMetadataIndexes;
  cOptions.repeat_channels = options.repeatChannels;
  cOptions.repeat_schemas = options.repeatSchemas;
  cOptions.truncate = options.truncate;

  foxglove_mcap_writer* writer = nullptr;
  foxglove_error error = foxglove_mcap_open(&cOptions, &writer);
  if (error != foxglove_error::FOXGLOVE_ERROR_OK || writer == nullptr) {
    return foxglove::unexpected(static_cast<FoxgloveError>(error));
  }

  return McapWriter(writer);
}

McapWriter::McapWriter(foxglove_mcap_writer* writer)
    : _impl(writer, foxglove_mcap_close) {}

FoxgloveError McapWriter::close() {
  foxglove_error error = foxglove_mcap_close(_impl.release());
  return FoxgloveError(error);
}

}  // namespace foxglove<|MERGE_RESOLUTION|>--- conflicted
+++ resolved
@@ -8,19 +8,11 @@
   foxglove_internal_register_cpp_wrapper();
 
   foxglove_mcap_options cOptions = {};
-<<<<<<< HEAD
   cOptions.path = {options.path.data(), options.path.length()};
   cOptions.profile = {options.profile.data(), options.profile.length()};
-  cOptions.compression = toFoxgloveMcapCompression(options.compression);
-=======
-  cOptions.path = options.path.data();
-  cOptions.path_len = options.path.length();
-  cOptions.profile = options.profile.data();
-  cOptions.profile_len = options.profile.length();
   // TODO FG-11215: generate the enum for C++ from the C enum
   // so this is guaranteed to never get out of sync
   cOptions.compression = static_cast<foxglove_mcap_compression>(options.compression);
->>>>>>> 6bb419c9
   cOptions.chunk_size = options.chunkSize;
   cOptions.use_chunks = options.useChunks;
   cOptions.disable_seeking = options.disableSeeking;
