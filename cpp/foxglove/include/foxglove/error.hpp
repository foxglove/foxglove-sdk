--- conflicted
+++ resolved
@@ -41,19 +41,14 @@
   ConnectionGraphNotSupported,
   /// An I/O error.
   IoError,
-<<<<<<< HEAD
   /// An error related to MCAP writing.
   McapError,
   /// An error related to encoding.
   EncodeError,
-=======
-  /// An error related to MCAP encoding.
-  McapError,
   /// The provided bufffer is too short.
   BufferTooShort,
   /// Failed to decode base64 data.
   Base64DecodeError
->>>>>>> 0c37b21a
 };
 
 /// @brief A result type for Foxglove operations.
