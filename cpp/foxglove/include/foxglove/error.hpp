--- conflicted
+++ resolved
@@ -41,14 +41,12 @@
   ConnectionGraphNotSupported,
   /// An I/O error.
   IoError,
-<<<<<<< HEAD
+  /// An error related to MCAP encoding.
   McapError,
+  /// The provided bufffer is too short.
   BufferTooShort,
+  /// Failed to decode base64 data.
   Base64DecodeError
-=======
-  /// An error related to MCAP encoding.
-  McapError
->>>>>>> 7329a100
 };
 
 /// @brief A result type for Foxglove operations.
@@ -69,6 +67,7 @@
 /// @return A C string representation of the error.
 const char* strerror(FoxgloveError error);
 
+/// @brief A wrapper around std::ostringstream for logging warnings.
 class WarnStream {
 public:
   WarnStream() = default;
@@ -77,6 +76,7 @@
   WarnStream& operator=(const WarnStream&) = delete;
   WarnStream& operator=(WarnStream&&) = delete;
 
+  /// @brief Inserts formatted data.
   template<typename T>
   WarnStream& operator<<(const T& value) {
 #ifndef FOXGLOVE_DISABLE_CPP_WARNINGS
@@ -109,6 +109,7 @@
   std::ostringstream buffer_;
 };
 
+/// @brief Creates a new stream for logging a warning message.
 inline WarnStream warn() {
   return WarnStream{};
 }
