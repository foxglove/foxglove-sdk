#pragma once

#include <memory>
#include <optional>
#include <string>

enum foxglove_error : uint8_t;
enum class FoxgloveError : uint8_t;
struct foxglove_mcap_writer;
struct foxglove_context;

namespace foxglove {

<<<<<<< HEAD
struct Context;
typedef foxglove_context ContextInner;

enum class McapCompression {
=======
enum McapCompression : uint8_t {
>>>>>>> 6bb419c9
  None,
  Zstd,
  Lz4,
};

struct McapWriterOptions {
  friend class McapWriter;

  std::string_view path;
  std::string_view profile;
  uint64_t chunkSize = 1024 * 768;
  McapCompression compression = McapCompression::Zstd;
  bool useChunks = true;
  bool disableSeeking = false;
  bool emitStatistics = true;
  bool emitSummaryOffsets = true;
  bool emitMessageIndexes = true;
  bool emitChunkIndexes = true;
  bool emitAttachmentIndexes = true;
  bool emitMetadataIndexes = true;
  bool repeatChannels = true;
  bool repeatSchemas = true;
  bool truncate = false;

  McapWriterOptions() = default;
  explicit McapWriterOptions(const Context& context);

private:
  const ContextInner* context = nullptr;
};

class McapWriter final {
public:
  static FoxgloveResult<McapWriter> create(const McapWriterOptions& options);

  FoxgloveError close();
  McapWriter(McapWriter&&) = default;

private:
  explicit McapWriter(foxglove_mcap_writer* writer);

  std::unique_ptr<foxglove_mcap_writer, foxglove_error (*)(foxglove_mcap_writer*)> _impl;
};

}  // namespace foxglove<|MERGE_RESOLUTION|>--- conflicted
+++ resolved
@@ -11,14 +11,9 @@
 
 namespace foxglove {
 
-<<<<<<< HEAD
 struct Context;
-typedef foxglove_context ContextInner;
 
-enum class McapCompression {
-=======
-enum McapCompression : uint8_t {
->>>>>>> 6bb419c9
+enum class McapCompression : uint8_t {
   None,
   Zstd,
   Lz4,
@@ -27,6 +22,7 @@
 struct McapWriterOptions {
   friend class McapWriter;
 
+  Context context;
   std::string_view path;
   std::string_view profile;
   uint64_t chunkSize = 1024 * 768;
@@ -44,10 +40,6 @@
   bool truncate = false;
 
   McapWriterOptions() = default;
-  explicit McapWriterOptions(const Context& context);
-
-private:
-  const ContextInner* context = nullptr;
 };
 
 class McapWriter final {
