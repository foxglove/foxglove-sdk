#pragma once

#include <foxglove-c/foxglove-c.h>
#include <foxglove/context.hpp>
#include <foxglove/error.hpp>
#include <foxglove/schema.hpp>
#include <foxglove/schemas.hpp>

#include <cstdint>
#include <map>
#include <memory>
#include <optional>
#include <string>

struct foxglove_channel;

/// The foxglove namespace.
namespace foxglove {
<<<<<<< HEAD

/// @brief A description of the data format of messages in a channel.
///
/// It allows Foxglove to validate messages and provide richer visualizations.
struct Schema {
  /// @brief An identifier for the schema.
  std::string name;
  /// @brief The encoding of the schema data. For example "jsonschema" or "protobuf".
  ///
  /// The [well-known schema encodings] are preferred.
  ///
  /// [well-known schema encodings]: https://mcap.dev/spec/registry#well-known-schema-encodings
  std::string encoding;
  /// @brief Must conform to the schema encoding. If encoding is an empty string, data should be 0
  /// length.
  const std::byte* data = nullptr;
  /// @brief The length of the schema data.
  size_t data_len = 0;
};

/// @brief A description of a channel. This will be constructed by the SDK and passed to an
/// implementation of a `SinkChannelFilterFn`.
class ChannelDescriptor {
  std::string topic_;
  std::string message_encoding_;
  std::optional<std::string> schema_name_;
  std::optional<std::string> schema_encoding_;
  std::optional<std::map<std::string, std::string>> metadata_;

public:
  // @cond foxglove_internal
  static ChannelDescriptor from_raw(const foxglove_channel_descriptor* channel);

  ChannelDescriptor(
    std::string topic, std::string message_encoding, std::optional<std::string> schema_name,
    std::optional<std::string> schema_encoding,
    std::optional<std::map<std::string, std::string>> metadata = std::nullopt
  );
  // @endcond

  /// @brief Get the topic of the channel.
  [[nodiscard]] const std::string& topic() const noexcept;

  /// @brief Get the message encoding of the channel.
  [[nodiscard]] const std::string& message_encoding() const noexcept;

  /// @brief Get the metadata for the channel.
  [[nodiscard]] const std::optional<std::map<std::string, std::string>>& metadata() const noexcept;

  /// @brief Get the schema name of the channel.
  [[nodiscard]] const std::optional<std::string>& schema_name() const noexcept;
  /// @brief Get the schema encoding of the channel.
  [[nodiscard]] const std::optional<std::string>& schema_encoding() const noexcept;
};

/// @brief A function that can be used to filter channels.
///
/// @param channel Information about the channel.
/// @return false if the channel should not be logged to the given sink. By default, all channels
/// are logged to a sink.
using SinkChannelFilterFn = std::function<bool(ChannelDescriptor&& channel)>;

=======
>>>>>>> 1fef6abe
/// @brief A channel for messages logged to a topic.
///
/// @note Channels are fully thread-safe. Creating channels and logging on them
/// is safe from any number of threads concurrently. A channel can be created
/// on one thread and sent to and destroyed on another.
class RawChannel final {
public:
  /// @brief Create a new channel.
  ///
  /// @param topic The topic name. You should choose a unique topic name per channel for
  /// compatibility with the Foxglove app.
  /// @param message_encoding The encoding of messages logged to this channel.
  /// @param schema The schema of messages logged to this channel.
  /// @param context The context which associates logs to a sink. If omitted, the default context is
  /// used.
  /// @param metadata Key/value metadata for the channel.
  static FoxgloveResult<RawChannel> create(
    const std::string_view& topic, const std::string_view& message_encoding,
    std::optional<Schema> schema = std::nullopt, const Context& context = Context(),
    std::optional<std::map<std::string, std::string>> metadata = std::nullopt
  );

  /// @brief Log a message to the channel.
  ///
  /// @note Logging is thread-safe. The data will be logged atomically
  /// before or after data logged from other threads.
  ///
  /// @param data The message data.
  /// @param data_len The length of the message data, in bytes.
  /// @param log_time The timestamp of the message, as nanoseconds since epoch. If omitted, the
  /// current time is used.
  /// @param sink_id The sink ID associated with the message. Can be used to target logging messages
  /// to a specific client or mcap file. If omitted, the message is logged to all sinks. Note that
  /// providing a sink_id is not yet part of the public API. To partition logs among specific sinks,
  /// set up different `Context`s.
  FoxgloveError log(
    const std::byte* data, size_t data_len, std::optional<uint64_t> log_time = std::nullopt,
    std::optional<uint64_t> sink_id = std::nullopt
  ) noexcept;

  /// @brief Close the channel.
  ///
  /// You can use this to explicitly unadvertise the channel to sinks that subscribe to channels
  /// dynamically, such as the WebSocketServer.
  ///
  /// Attempts to log on a closed channel will elicit a throttled warning message.
  void close() noexcept;

  /// @brief Uniquely identifies a channel in the context of this program.
  ///
  /// @return The ID of the channel.
  [[nodiscard]] uint64_t id() const noexcept;

  /// @brief Get the topic of the channel.
  ///
  /// @return The topic of the channel. The value is valid only for the lifetime of the channel.
  [[nodiscard]] std::string_view topic() const noexcept;

  /// @brief Get the message encoding of the channel.
  ///
  /// @return The message encoding of the channel. The value is valid only for the lifetime of the
  /// channel.
  [[nodiscard]] std::string_view message_encoding() const noexcept;

  /// @brief Find out if any sinks have been added to the channel.
  ///
  /// @return True if sinks have been added to the channel, false otherwise.
  [[nodiscard]] bool has_sinks() const noexcept;

  /// @brief Get the schema of the channel.
  ///
  /// @return The schema of the channel. The value is valid only for the lifetime of the channel.
  [[nodiscard]] std::optional<Schema> schema() const noexcept;

  /// @brief Get the metadata for the channel, set during creation.
  ///
  /// @return The metadata, or an empty map if it was not set.
  std::optional<std::map<std::string, std::string>> metadata() const noexcept;

  RawChannel(const RawChannel&) = delete;
  RawChannel& operator=(const RawChannel&) = delete;
  /// @brief Default move constructor.
  RawChannel(RawChannel&& other) noexcept = default;
  /// @brief Default move assignment.
  RawChannel& operator=(RawChannel&& other) noexcept = default;
  /// @brief Default destructor
  ~RawChannel() = default;

private:
  explicit RawChannel(const foxglove_channel* channel);

  schemas::ChannelUniquePtr impl_;
};

}  // namespace foxglove<|MERGE_RESOLUTION|>--- conflicted
+++ resolved
@@ -16,26 +16,6 @@
 
 /// The foxglove namespace.
 namespace foxglove {
-<<<<<<< HEAD
-
-/// @brief A description of the data format of messages in a channel.
-///
-/// It allows Foxglove to validate messages and provide richer visualizations.
-struct Schema {
-  /// @brief An identifier for the schema.
-  std::string name;
-  /// @brief The encoding of the schema data. For example "jsonschema" or "protobuf".
-  ///
-  /// The [well-known schema encodings] are preferred.
-  ///
-  /// [well-known schema encodings]: https://mcap.dev/spec/registry#well-known-schema-encodings
-  std::string encoding;
-  /// @brief Must conform to the schema encoding. If encoding is an empty string, data should be 0
-  /// length.
-  const std::byte* data = nullptr;
-  /// @brief The length of the schema data.
-  size_t data_len = 0;
-};
 
 /// @brief A description of a channel. This will be constructed by the SDK and passed to an
 /// implementation of a `SinkChannelFilterFn`.
@@ -79,8 +59,6 @@
 /// are logged to a sink.
 using SinkChannelFilterFn = std::function<bool(ChannelDescriptor&& channel)>;
 
-=======
->>>>>>> 1fef6abe
 /// @brief A channel for messages logged to a topic.
 ///
 /// @note Channels are fully thread-safe. Creating channels and logging on them
