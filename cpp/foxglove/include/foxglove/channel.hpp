#pragma once

#include <foxglove/error.hpp>

#include <cstdint>
#include <memory>
#include <optional>
#include <string>

struct foxglove_channel;
struct foxglove_context;

namespace foxglove {

struct Context;
typedef foxglove_context ContextInner;

struct Schema {
  std::string name;
  std::string encoding;
  const std::byte* data = nullptr;
  size_t dataLen = 0;
};

class Channel final {
public:
<<<<<<< HEAD
  Channel(
    const std::string& topic, const std::string& messageEncoding,
    std::optional<Schema> schema = std::nullopt
  )
      : Channel(topic, messageEncoding, schema, nullptr) {}

  Channel(
    const std::string& topic, const std::string& messageEncoding, std::optional<Schema> schema,
    const Context& context
=======
  static FoxgloveResult<Channel> create(
    const std::string& topic, const std::string& messageEncoding, std::optional<Schema> schema
>>>>>>> 6bb419c9
  );

  FoxgloveError log(
    const std::byte* data, size_t dataLen, std::optional<uint64_t> logTime = std::nullopt
  );

  uint64_t id() const;

  Channel(const Channel&) = delete;
  Channel& operator=(const Channel&) = delete;

  Channel(Channel&& other) noexcept = default;

private:
<<<<<<< HEAD
  Channel(
    const std::string& topic, const std::string& messageEncoding, std::optional<Schema> schema,
    const ContextInner* context
  );

  std::unique_ptr<foxglove_channel, void (*)(foxglove_channel*)> _impl;
=======
  explicit Channel(const foxglove_channel* channel);

  std::unique_ptr<const foxglove_channel, void (*const)(const foxglove_channel*)> _impl;
>>>>>>> 6bb419c9
};

}  // namespace foxglove<|MERGE_RESOLUTION|>--- conflicted
+++ resolved
@@ -24,20 +24,9 @@
 
 class Channel final {
 public:
-<<<<<<< HEAD
-  Channel(
+  static FoxgloveResult<Channel> create(
     const std::string& topic, const std::string& messageEncoding,
-    std::optional<Schema> schema = std::nullopt
-  )
-      : Channel(topic, messageEncoding, schema, nullptr) {}
-
-  Channel(
-    const std::string& topic, const std::string& messageEncoding, std::optional<Schema> schema,
-    const Context& context
-=======
-  static FoxgloveResult<Channel> create(
-    const std::string& topic, const std::string& messageEncoding, std::optional<Schema> schema
->>>>>>> 6bb419c9
+    std::optional<Schema> schema = std::nullopt, Context context = Context()
   );
 
   FoxgloveError log(
@@ -52,18 +41,9 @@
   Channel(Channel&& other) noexcept = default;
 
 private:
-<<<<<<< HEAD
-  Channel(
-    const std::string& topic, const std::string& messageEncoding, std::optional<Schema> schema,
-    const ContextInner* context
-  );
-
-  std::unique_ptr<foxglove_channel, void (*)(foxglove_channel*)> _impl;
-=======
   explicit Channel(const foxglove_channel* channel);
 
   std::unique_ptr<const foxglove_channel, void (*const)(const foxglove_channel*)> _impl;
->>>>>>> 6bb419c9
 };
 
 }  // namespace foxglove