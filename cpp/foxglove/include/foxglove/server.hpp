#pragma once

#include <foxglove/error.hpp>

#include <cstdint>
#include <functional>
#include <memory>
#include <optional>
#include <string>

enum foxglove_error : uint8_t;
struct foxglove_websocket_server;

namespace foxglove {

struct Context;

struct ClientChannel {
  uint32_t id;
  std::string_view topic;
  std::string_view encoding;
  std::string_view schemaName;
  std::string_view schemaEncoding;
  const std::byte* schema;
  size_t schemaLen;
};

enum class WebSocketServerCapabilities : uint8_t {
  /// Allow clients to advertise channels to send data messages to the server.
  ClientPublish = 1 << 0,
  /// Allow clients to subscribe and make connection graph updates
  ConnectionGraph = 1 << 1,
  /// Allow clients to get & set parameters.
  Parameters = 1 << 2,
  /// Inform clients about the latest server time.
  ///
  /// This allows accelerated, slowed, or stepped control over the progress of time. If the
  /// server publishes time data, then timestamps of published messages must originate from the
  /// same time source.
  Time = 1 << 3,
  /// Allow clients to call services.
  Services = 1 << 4,
};

inline WebSocketServerCapabilities operator|(
  WebSocketServerCapabilities a, WebSocketServerCapabilities b
) {
  return WebSocketServerCapabilities(uint8_t(a) | uint8_t(b));
}

inline WebSocketServerCapabilities operator&(
  WebSocketServerCapabilities a, WebSocketServerCapabilities b
) {
  return WebSocketServerCapabilities(uint8_t(a) & uint8_t(b));
}

struct WebSocketServerCallbacks {
  std::function<void(uint64_t channelId)> onSubscribe;
  std::function<void(uint64_t channelId)> onUnsubscribe;
  std::function<void(uint32_t clientId, const ClientChannel& channel)> onClientAdvertise;
  std::function<
    void(uint32_t clientId, uint32_t clientChannelId, const std::byte* data, size_t dataLen)>
    onMessageData;
  std::function<void(uint32_t clientId, uint32_t clientChannelId)> onClientUnadvertise;
};

struct WebSocketServerOptions {
  friend class WebSocketServer;

  std::string name;
  std::string host = "127.0.0.1";
  uint16_t port = 0;
  WebSocketServerCallbacks callbacks;
  WebSocketServerCapabilities capabilities = WebSocketServerCapabilities(0);
  std::vector<std::string> supportedEncodings;

  WebSocketServerOptions() = default;
  explicit WebSocketServerOptions(const Context& context);

private:
  // TODO start here, make this a unique_ptr?
  const ContextInner* context = nullptr;
};

class WebSocketServer final {
public:
<<<<<<< HEAD
  explicit WebSocketServer(WebSocketServerOptions options);
=======
  static FoxgloveResult<WebSocketServer> create(WebSocketServerOptions&& options);
>>>>>>> 6bb419c9

  // Get the port on which the server is listening.
  uint16_t port() const;

  FoxgloveError stop();

private:
  WebSocketServer(
    foxglove_websocket_server* server, std::unique_ptr<WebSocketServerCallbacks> callbacks
  );

  std::unique_ptr<WebSocketServerCallbacks> _callbacks;
  std::unique_ptr<foxglove_websocket_server, foxglove_error (*)(foxglove_websocket_server*)> _impl;
};

}  // namespace foxglove<|MERGE_RESOLUTION|>--- conflicted
+++ resolved
@@ -67,28 +67,18 @@
 struct WebSocketServerOptions {
   friend class WebSocketServer;
 
+  Context context;
   std::string name;
   std::string host = "127.0.0.1";
   uint16_t port = 0;
   WebSocketServerCallbacks callbacks;
   WebSocketServerCapabilities capabilities = WebSocketServerCapabilities(0);
   std::vector<std::string> supportedEncodings;
-
-  WebSocketServerOptions() = default;
-  explicit WebSocketServerOptions(const Context& context);
-
-private:
-  // TODO start here, make this a unique_ptr?
-  const ContextInner* context = nullptr;
 };
 
 class WebSocketServer final {
 public:
-<<<<<<< HEAD
-  explicit WebSocketServer(WebSocketServerOptions options);
-=======
   static FoxgloveResult<WebSocketServer> create(WebSocketServerOptions&& options);
->>>>>>> 6bb419c9
 
   // Get the port on which the server is listening.
   uint16_t port() const;
