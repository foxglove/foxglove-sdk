--- conflicted
+++ resolved
@@ -16,12 +16,9 @@
 
 namespace foxglove {
 
-<<<<<<< HEAD
 struct Context;
 
-=======
 /// @brief A channel advertised by a client.
->>>>>>> cd14fd36
 struct ClientChannel {
   /// @brief The ID of the channel.
   uint32_t id;
