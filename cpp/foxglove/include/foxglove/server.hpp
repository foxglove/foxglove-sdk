#pragma once

#include <foxglove/channel.hpp>
#include <foxglove/context.hpp>
#include <foxglove/error.hpp>
#include <foxglove/server/connection_graph.hpp>
#include <foxglove/server/fetch_asset.hpp>
#include <foxglove/server/parameter.hpp>
#include <foxglove/server/service.hpp>

#include <cstdint>
#include <functional>
#include <memory>
#include <optional>
#include <string>

enum foxglove_error : uint8_t;
struct foxglove_websocket_server;
struct foxglove_connection_graph;
struct foxglove_client;

namespace foxglove {

/// @brief A channel advertised by a client.
struct ClientChannel {
  /// @brief The ID of the channel.
  uint32_t id;
  /// @brief The topic of the channel.
  std::string_view topic;
  /// @brief The encoding of the channel.
  std::string_view encoding;
  /// @brief The name of the schema of the channel.
  std::string_view schema_name;
  /// @brief The encoding of the schema of the channel.
  std::string_view schema_encoding;
  /// @brief The schema of the channel.
  const std::byte* schema;
  /// @brief The length of the schema of the channel.
  size_t schema_len;
};

/// @brief A client connected to the server.
struct ClientMetadata {
  /// @brief The ID of the client.
  uint32_t id;
  /// @brief The sink ID associated with the client.
  std::optional<uint64_t> sink_id;
};

/// @brief The capabilities of a WebSocket server.
///
/// A server may advertise certain capabilities to clients and provide related functionality
/// in WebSocketServerCallbacks.
enum class WebSocketServerCapabilities : uint8_t {
  /// Allow clients to advertise channels to send data messages to the server.
  ClientPublish = 1 << 0,
  /// Allow clients to subscribe and make connection graph updates
  ConnectionGraph = 1 << 1,
  /// Allow clients to get & set parameters.
  Parameters = 1 << 2,
  /// Inform clients about the latest server time.
  ///
  /// This allows accelerated, slowed, or stepped control over the progress of time. If the
  /// server publishes time data, then timestamps of published messages must originate from the
  /// same time source.
  Time = 1 << 3,
  /// Allow clients to call services.
  Services = 1 << 4,
  /// Allow clients to request assets. If you supply an asset handler to the
  /// server, this capability will be advertised automatically.
  Assets = 1 << 5,
};

/// @brief Level indicator for a server status message.
enum class WebSocketServerStatusLevel : uint8_t {
  /// Info level.
  Info = 0,
  /// Warning level.
  Warning = 1,
  /// Error level.
  Error = 2,
};

/// @brief Combine two capabilities.
inline WebSocketServerCapabilities operator|(
  WebSocketServerCapabilities a, WebSocketServerCapabilities b
) {
  return WebSocketServerCapabilities(uint8_t(a) | uint8_t(b));
}

/// @brief Check if a capability is set.
inline WebSocketServerCapabilities operator&(
  WebSocketServerCapabilities a, WebSocketServerCapabilities b
) {
  return WebSocketServerCapabilities(uint8_t(a) & uint8_t(b));
}

/// @brief The callback interface for a WebSocket server.
///
/// These methods are invoked from the client's main poll loop and must be as low-latency as
/// possible.
///
/// @note These callbacks may be invoked concurrently from multiple threads.
/// You must synchronize access to your mutable internal state or shared resources.
struct WebSocketServerCallbacks {
  /// @brief Callback invoked when a client subscribes to a channel.
  ///
  /// Only invoked if the channel is associated with the server and isn't already subscribed to by
  /// the client.
  std::function<void(uint64_t channel_id, const ClientMetadata& client_metadata)> onSubscribe;

  /// @brief Callback invoked when a client unsubscribes from a channel.
  ///
  /// Only invoked for channels that had an active subscription from the client.
  std::function<void(uint64_t channel_id, const ClientMetadata& client_metadata)> onUnsubscribe;

  /// @brief Callback invoked when a client advertises a client channel.
  ///
  /// Requires the capability WebSocketServerCapabilities::ClientPublish
  std::function<void(uint32_t client_id, const ClientChannel& channel)> onClientAdvertise;

  /// @brief Callback invoked when a client message is received
  std::function<
    void(uint32_t client_id, uint32_t client_channel_id, const std::byte* data, size_t data_len)>
    onMessageData;

  /// @brief Callback invoked when a client unadvertises a client channel.
  ///
  /// Requires the capability WebSocketServerCapabilities::ClientPublish
  std::function<void(uint32_t client_id, uint32_t client_channel_id)> onClientUnadvertise;

  /// @brief Callback invoked when a client requests parameters.
  ///
  /// Requires the capability WebSocketServerCapabilities::Parameters.
  ///
  /// @param client_id The client ID.
  /// @param request_id A request ID unique to this client. May be NULL.
  /// @param param_names A list of parameter names to fetch. If empty, this
  /// method should return all parameters.
  std::function<std::vector<Parameter>(
    uint32_t client_id, std::optional<std::string_view> request_id,
    const std::vector<std::string_view>& param_names
  )>
    onGetParameters;

  /// @brief Callback invoked when a client sets parameters.
  ///
  /// Requires the capability WebSocketServerCapabilities::Parameters.
  ///
  /// This function should return the updated parameters. All clients subscribed
  /// to updates for the returned parameters will be notified.
  ///
  /// @param client_id The client ID.
  /// @param request_id A request ID unique to this client. May be NULL.
  /// @param param_names A list of updated parameter values.
  std::function<std::vector<Parameter>(
    uint32_t client_id, std::optional<std::string_view> request_id,
    const std::vector<ParameterView>& params
  )>
    onSetParameters;

  /// @brief Callback invoked when a client subscribes to the named parameters
  /// for the first time.
  ///
  /// Requires the capability WebSocketServerCapabilities::Parameters.
  ///
  /// @param param_names A list of parameter names.
  std::function<void(const std::vector<std::string_view>& param_names)> onParametersSubscribe;

  /// @brief Callback invoked when the last client unsubscribes from the named
  /// parameters.
  ///
  /// Requires the capability WebSocketServerCapabilities::Parameters.
  ///
  /// @param param_names A list of parameter names.
  std::function<void(const std::vector<std::string_view>& param_names)> onParametersUnsubscribe;

  /// @brief Callback invoked when a client requests connection graph updates.
  ///
  /// Requires the capability WebSocketServerCapabilities::ConnectionGraph
  std::function<void()> onConnectionGraphSubscribe;

  /// @brief Callback invoked when a client unsubscribes from connection graph updates.
  ///
  /// Requires the capability WebSocketServerCapabilities::ConnectionGraph
  std::function<void()> onConnectionGraphUnsubscribe;
};

/// @cond foxglove_internal
/// @brief TLS configuration for a WebSocket server.
struct TlsIdentity {
  /// @brief PEM-formatted x509 certificate for the server.
  std::vector<std::byte> cert;
  /// @brief PEM-formatted pkcs8 private key for the server.
  std::vector<std::byte> key;
};
/// @endcond

/// @brief Options for a WebSocket server.
struct WebSocketServerOptions {
  friend class WebSocketServer;

  /// @brief The logging context for this server.
  Context context;
  /// @brief The name of the server.
  std::string name;
  /// @brief The host address of the server.
  std::string host = "127.0.0.1";
  /// @brief The port of the server. Default is 8765, which matches the Foxglove app.
  uint16_t port = 8765;
  /// @brief The callbacks of the server.
  WebSocketServerCallbacks callbacks;
  /// @brief The capabilities of the server.
  WebSocketServerCapabilities capabilities = WebSocketServerCapabilities(0);
  /// @brief The supported encodings of the server.
  std::vector<std::string> supported_encodings;
  /// @brief A fetch asset handler callback.
  FetchAssetHandler fetch_asset;
<<<<<<< HEAD
  /// @brief A sink channel filter callback.
  SinkChannelFilterFn sink_channel_filter;
=======
  /// @brief (internal) TLS configuration for the server.
  ///
  /// This option is under active development and may change.
  std::optional<TlsIdentity> tls_identity = std::nullopt;
>>>>>>> 1fef6abe
};

/// @brief A WebSocket server for visualization in Foxglove.
///
/// After your server is started, you can open the Foxglove app to visualize your data. See
/// [Connecting to data].
///
/// [Connecting to data]: https://docs.foxglove.dev/docs/connecting-to-data/introduction
///
/// @note WebSocketServer is fully thread-safe, but WebSocketServerCallbacks may be invoked
/// concurrently from multiple threads, so you will need to use synchronization in your callbacks.
class WebSocketServer final {
public:
  /// @brief Create a new WebSocket server with the given options.
  static FoxgloveResult<WebSocketServer> create(WebSocketServerOptions&& options);

  /// Get the port on which the server is listening.
  [[nodiscard]] uint16_t port() const;

  /// @brief Gracefully shut down the websocket server.
  FoxgloveError stop();

  /// @brief Publishes the current server timestamp to all clients.
  ///
  /// Requires the capability WebSocketServerCapabilities::Time.
  ///
  /// @param timestamp_nanos An epoch offset in nanoseconds.
  void broadcastTime(uint64_t timestamp_nanos) const noexcept;

  /// @brief Sets a new session ID and notifies all clients, causing them to
  /// reset their state.
  ///
  /// If `session_id` is not provided, generates a new one based on the current
  /// timestamp.
  ///
  /// @param session_id Optional session ID.
  [[nodiscard]] FoxgloveError clearSession(
    std::optional<std::string_view> session_id = std::nullopt
  ) const noexcept;

  /// @brief Advertises support for the provided service.
  ///
  /// This service will be available for clients to use until it is removed with
  /// `removeService()`, or the server is stopped.
  ///
  /// This method will fail for various reasons, with the following error codes:
  ///
  /// - `DuplicateService`: A service with the same name is already registered.
  /// - `MissingRequestedEncoding`: The service didn't declare a request
  ///   encoding, and the server was not configured with a global list of
  ///   supported encodings.
  /// - `ServicesNotSupported`: The server was not convfigured with the
  ///   `Services` capability.
  ///
  /// @param service The service to add.
  [[nodiscard]] FoxgloveError addService(Service&& service) const noexcept;

  /// @brief Removes a service that was previously advertised.
  ///
  /// This method will fail with `FoxgloveError::Utf8Error` if the service name
  /// is not a valid UTF-8 string.
  ///
  /// @param name The name of the service to remove.
  [[nodiscard]] FoxgloveError removeService(std::string_view name) const noexcept;

  /// @brief Publishes parameter values to all subscribed clients.
  ///
  /// Requires the capability WebSocketServerCapabilities::Parameters.
  ///
  /// @param params Updated parameters.
  void publishParameterValues(std::vector<Parameter>&& params);

  /// @brief Publish a connection graph to all subscribed clients.
  ///
  /// @param graph The connection graph to publish.
  ///
  /// This requires the capability WebSocketServerCapabilities::ConnectionGraph
  void publishConnectionGraph(ConnectionGraph& graph);

  /// @brief Publishes a status message to all clients.
  ///
  /// The server may send this message at any time. Client developers may use it
  /// for debugging purposes, display it to the end user, or ignore it.
  ///
  /// The caller may optionally provide a message ID, which can be used in a
  /// subsequent call to `removeStatus()`.
  ///
  /// @param level Status level value.
  /// @param message Status message.
  /// @param id Optional message ID.
  [[nodiscard]] FoxgloveError publishStatus(
    WebSocketServerStatusLevel level, std::string_view message,
    std::optional<std::string_view> id = std::nullopt
  ) const noexcept;

  /// @brief Removes status messages from all clients.
  ///
  /// Previously published status messages are referenced by ID.
  ///
  /// @param ids Message IDs.
  [[nodiscard]] FoxgloveError removeStatus(const std::vector<std::string_view>& ids) const;

private:
  WebSocketServer(
    foxglove_websocket_server* server, std::unique_ptr<WebSocketServerCallbacks> callbacks,
    std::unique_ptr<FetchAssetHandler> fetch_asset,
    std::unique_ptr<SinkChannelFilterFn> sink_channel_filter
  );

  std::unique_ptr<WebSocketServerCallbacks> callbacks_;
  std::unique_ptr<FetchAssetHandler> fetch_asset_;
  std::unique_ptr<SinkChannelFilterFn> sink_channel_filter_;
  std::unique_ptr<foxglove_websocket_server, foxglove_error (*)(foxglove_websocket_server*)> impl_;
};

}  // namespace foxglove<|MERGE_RESOLUTION|>--- conflicted
+++ resolved
@@ -216,15 +216,12 @@
   std::vector<std::string> supported_encodings;
   /// @brief A fetch asset handler callback.
   FetchAssetHandler fetch_asset;
-<<<<<<< HEAD
+  /// @brief (internal) TLS configuration for the server.
+  ///
+  /// This option is under active development and may change.
+  std::optional<TlsIdentity> tls_identity = std::nullopt;
   /// @brief A sink channel filter callback.
   SinkChannelFilterFn sink_channel_filter;
-=======
-  /// @brief (internal) TLS configuration for the server.
-  ///
-  /// This option is under active development and may change.
-  std::optional<TlsIdentity> tls_identity = std::nullopt;
->>>>>>> 1fef6abe
 };
 
 /// @brief A WebSocket server for visualization in Foxglove.
