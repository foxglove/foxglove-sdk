build
build-*
<<<<<<< HEAD
.cache
=======
docs
>>>>>>> 7329a100
<|MERGE_RESOLUTION|>--- conflicted
+++ resolved
@@ -1,7 +1,4 @@
 build
 build-*
-<<<<<<< HEAD
 .cache
-=======
-docs
->>>>>>> 7329a100
+docs