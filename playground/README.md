--- conflicted
+++ resolved
@@ -35,13 +35,8 @@
 CFLAGS=-fPIC \
   RUSTC_BOOTSTRAP=1 \
   RUSTUP_TOOLCHAIN=1.86.0 \
-<<<<<<< HEAD
   uv run maturin build --release --out dist --target wasm32-unknown-emscripten -i python3.12
-cp dist/foxglove_sdk-*.whl ../playground/public
-=======
-  poetry run maturin build --release --out dist --target wasm32-unknown-emscripten -i python3.12
 cp dist/foxglove_sdk-*.whl ../../playground/public
->>>>>>> f7b12dc7
 ```
 
 Then run the dev server:
