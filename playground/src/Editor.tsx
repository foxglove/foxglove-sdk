--- conflicted
+++ resolved
@@ -5,12 +5,9 @@
 
 type EditorProps = {
   initialValue?: string;
-<<<<<<< HEAD
   // eslint-disable-next-line react/no-unused-prop-types
   onSave?: () => void;
-=======
   runner: React.RefObject<Runner | undefined>;
->>>>>>> 6b74994e
 };
 
 export type EditorInterface = {
@@ -19,15 +16,11 @@
 
 export const Editor = forwardRef<EditorInterface, EditorProps>(
   function Editor(props, ref): React.JSX.Element {
-<<<<<<< HEAD
-    const { initialValue } = props;
+    const { initialValue, runner } = props;
     const latestProps = useRef(props);
     useEffect(() => {
       latestProps.current = props;
     }, [props]);
-=======
-    const { initialValue, runner } = props;
->>>>>>> 6b74994e
     const containerRef = useRef<HTMLDivElement>(null);
     const editorRef = useRef<monaco.editor.IStandaloneCodeEditor>(null);
     useEffect(() => {
